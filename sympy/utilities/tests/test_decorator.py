--- conflicted
+++ resolved
@@ -1,16 +1,9 @@
-<<<<<<< HEAD
-from sympy.utilities.decorator import threaded, xthreaded, wraps
-=======
 from sympy.utilities.decorator import threaded, xthreaded
->>>>>>> c9470ac4
 
 from sympy import symbols, Eq, Matrix
 
 from sympy.abc import x, y
-<<<<<<< HEAD
-=======
 from sympy.core.decorators import wraps
->>>>>>> c9470ac4
 
 def test_threaded():
     @threaded
@@ -48,17 +41,9 @@
     my_func.is_my_func = True
 
     new_my_func = threaded(my_func)
-<<<<<<< HEAD
-    new_my_func = wraps(my_func, new_my_func)
-=======
     new_my_func = wraps(my_func)(new_my_func)
->>>>>>> c9470ac4
 
     assert new_my_func.__name__ == 'my_func'
     assert new_my_func.__doc__ == 'My function. '
     assert hasattr(new_my_func, 'is_my_func')
-<<<<<<< HEAD
-    assert new_my_func.is_my_func is True
-=======
-    assert new_my_func.is_my_func is True
->>>>>>> c9470ac4
+    assert new_my_func.is_my_func is True