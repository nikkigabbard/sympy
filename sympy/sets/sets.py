--- conflicted
+++ resolved
@@ -9,12 +9,8 @@
 from sympy.core.singleton import Singleton, S
 from sympy.core.evalf import EvalfMixin
 from sympy.core.numbers import Float
-<<<<<<< HEAD
-from sympy.core.compatibility import iterable, with_metaclass, ordered, range, PY3
-=======
 from sympy.core.compatibility import (iterable, with_metaclass,
-    ordered, range)
->>>>>>> f511df8e
+    ordered, range, PY3)
 from sympy.core.evaluate import global_evaluate
 from sympy.core.function import FunctionClass
 from sympy.core.mul import Mul
