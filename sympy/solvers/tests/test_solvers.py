--- conflicted
+++ resolved
@@ -1792,16 +1792,11 @@
         0, -pi, pi, -2*I*log(-sqrt(3)/2 - I/2), -2*I*log(-sqrt(3)/2 + I/2),
         -2*I*log(sqrt(3)/2 - I/2), -2*I*log(sqrt(3)/2 + I/2)]
 
+
 def test_issue_9567():
     assert solve(1 + 1/(x - 1)) == [0]
 
-<<<<<<< HEAD
-
-def test_inf():
-    assert solve(1 - oo*x) == []
-    assert solve(oo*x, x) == []
-    assert solve(oo*x - oo, x) == []
-=======
+
 def test_issue_12114():
     a, b, c, d, e, f, g = symbols('a,b,c,d,e,f,g')
     terms = [1 + a*b + d*e, 1 + a*c + d*f, 1 + b*c + e*f,
@@ -1827,4 +1822,9 @@
                   b: -sqrt(3)*f/2 + sqrt(-f**2 + 2)/2, c: -sqrt(-f**2 + 2),
                   d: -f/2 + sqrt(-3*f**2 + 6)/2,
                   e: -f/2 - sqrt(3)*sqrt(-f**2 + 2)/2, g: 2}]
->>>>>>> 17342003
+
+
+def test_inf():
+    assert solve(1 - oo*x) == []
+    assert solve(oo*x, x) == []
+    assert solve(oo*x - oo, x) == []