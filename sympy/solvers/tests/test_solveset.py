from sympy.core.containers import Tuple
from sympy.core.function import (Function, Lambda, nfloat)
from sympy.core.mod import Mod
from sympy.core.numbers import (E, I, Rational, oo, pi)
from sympy.core.relational import (Eq, Gt,
    Ne)
from sympy.core.singleton import S
from sympy.core.symbol import (Dummy, Symbol, symbols)
from sympy.functions.elementary.complexes import (Abs, arg, im, re, sign)
from sympy.functions.elementary.exponential import (LambertW, exp, log)
from sympy.functions.elementary.hyperbolic import (HyperbolicFunction,
    atanh, sinh, tanh)
from sympy.functions.elementary.miscellaneous import sqrt, Min, Max
from sympy.functions.elementary.piecewise import Piecewise
from sympy.functions.elementary.trigonometric import (
    TrigonometricFunction, acos, acot, acsc, asec, asin, atan, atan2,
    cos, cot, csc, sec, sin, tan)
from sympy.functions.special.error_functions import (erf, erfc,
    erfcinv, erfinv)
from sympy.logic.boolalg import And
from sympy.matrices.dense import MutableDenseMatrix as Matrix
from sympy.polys.polytools import Poly
from sympy.polys.rootoftools import CRootOf
from sympy.sets.contains import Contains
from sympy.sets.conditionset import ConditionSet
from sympy.sets.fancysets import ImageSet
from sympy.sets.sets import (Complement, EmptySet, FiniteSet,
    Intersection, Interval, Union, imageset)
from sympy.tensor.indexed import Indexed
from sympy.utilities.iterables import numbered_symbols

from sympy.utilities.pytest import XFAIL, raises, skip, slow, SKIP
from sympy.utilities.randtest import verify_numerically as tn
from sympy.physics.units import cm
from sympy.core.containers import Dict

from sympy.solvers.solveset import (
    solveset_real, domain_check, solveset_complex, linear_eq_to_matrix,
    linsolve, _is_function_class_equation, invert_real, invert_complex,
    solveset, solve_decomposition, substitution, nonlinsolve, solvify,
    _is_finite_with_finite_vars)


a = Symbol('a', real=True)
b = Symbol('b', real=True)
c = Symbol('c', real=True)
x = Symbol('x', real=True)
y = Symbol('y', real=True)
z = Symbol('z', real=True)
q = Symbol('q', real=True)
m = Symbol('m', real=True)
n = Symbol('n', real=True)


def test_invert_real():
    x = Symbol('x', real=True)
    y = Symbol('y')
    n = Symbol('n')

    def ireal(x, s=S.Reals):
        return Intersection(s, x)

    # issue 14223
    assert invert_real(x, 0, x, Interval(1, 2)) == (x, S.EmptySet)

    assert invert_real(exp(x), y, x) == (x, ireal(FiniteSet(log(y))))

    y = Symbol('y', positive=True)
    n = Symbol('n', real=True)
    assert invert_real(x + 3, y, x) == (x, FiniteSet(y - 3))
    assert invert_real(x*3, y, x) == (x, FiniteSet(y / 3))

    assert invert_real(exp(x), y, x) == (x, FiniteSet(log(y)))
    assert invert_real(exp(3*x), y, x) == (x, FiniteSet(log(y) / 3))
    assert invert_real(exp(x + 3), y, x) == (x, FiniteSet(log(y) - 3))

    assert invert_real(exp(x) + 3, y, x) == (x, ireal(FiniteSet(log(y - 3))))
    assert invert_real(exp(x)*3, y, x) == (x, FiniteSet(log(y / 3)))

    assert invert_real(log(x), y, x) == (x, FiniteSet(exp(y)))
    assert invert_real(log(3*x), y, x) == (x, FiniteSet(exp(y) / 3))
    assert invert_real(log(x + 3), y, x) == (x, FiniteSet(exp(y) - 3))

    assert invert_real(Abs(x), y, x) == (x, FiniteSet(y, -y))

    assert invert_real(2**x, y, x) == (x, FiniteSet(log(y)/log(2)))
    assert invert_real(2**exp(x), y, x) == (x, ireal(FiniteSet(log(log(y)/log(2)))))

    assert invert_real(x**2, y, x) == (x, FiniteSet(sqrt(y), -sqrt(y)))
    assert invert_real(x**Rational(1, 2), y, x) == (x, FiniteSet(y**2))

    raises(ValueError, lambda: invert_real(x, x, x))
    raises(ValueError, lambda: invert_real(x**pi, y, x))
    raises(ValueError, lambda: invert_real(S.One, y, x))

    assert invert_real(x**31 + x, y, x) == (x**31 + x, FiniteSet(y))

    lhs = x**31 + x
    conditions = Contains(y, Interval(0, oo), evaluate=False)
    base_values =  FiniteSet(y - 1, -y - 1)
    assert invert_real(Abs(x**31 + x + 1), y, x) == (lhs, base_values)

    assert invert_real(sin(x), y, x) == \
        (x, imageset(Lambda(n, n*pi + (-1)**n*asin(y)), S.Integers))

    assert invert_real(sin(exp(x)), y, x) == \
        (x, imageset(Lambda(n, log((-1)**n*asin(y) + n*pi)), S.Integers))

    assert invert_real(csc(x), y, x) == \
        (x, imageset(Lambda(n, n*pi + (-1)**n*acsc(y)), S.Integers))

    assert invert_real(csc(exp(x)), y, x) == \
        (x, imageset(Lambda(n, log((-1)**n*acsc(y) + n*pi)), S.Integers))

    assert invert_real(cos(x), y, x) == \
        (x, Union(imageset(Lambda(n, 2*n*pi + acos(y)), S.Integers), \
                imageset(Lambda(n, 2*n*pi - acos(y)), S.Integers)))

    assert invert_real(cos(exp(x)), y, x) == \
        (x, Union(imageset(Lambda(n, log(2*n*pi + Mod(acos(y), 2*pi))), S.Integers), \
                imageset(Lambda(n, log(2*n*pi + Mod(-acos(y), 2*pi))), S.Integers)))

    assert invert_real(sec(x), y, x) == \
        (x, Union(imageset(Lambda(n, 2*n*pi + asec(y)), S.Integers), \
                imageset(Lambda(n, 2*n*pi - asec(y)), S.Integers)))

    assert invert_real(sec(exp(x)), y, x) == \
        (x, Union(imageset(Lambda(n, log(2*n*pi + Mod(asec(y), 2*pi))), S.Integers), \
                imageset(Lambda(n, log(2*n*pi + Mod(-asec(y), 2*pi))), S.Integers)))

    assert invert_real(tan(x), y, x) == \
        (x, imageset(Lambda(n, n*pi + atan(y) % pi), S.Integers))

    assert invert_real(tan(exp(x)), y, x) == \
        (x, imageset(Lambda(n, log(n*pi + atan(y) % pi)), S.Integers))

    assert invert_real(cot(x), y, x) == \
        (x, imageset(Lambda(n, n*pi + acot(y) % pi), S.Integers))

    assert invert_real(cot(exp(x)), y, x) == \
        (x, imageset(Lambda(n, log(n*pi + acot(y) % pi)), S.Integers))

    assert invert_real(tan(tan(x)), y, x) == \
        (tan(x), imageset(Lambda(n, n*pi + atan(y) % pi), S.Integers))

    x = Symbol('x', positive=True)
    assert invert_real(x**pi, y, x) == (x, FiniteSet(y**(1/pi)))


def test_invert_complex():
    assert invert_complex(x + 3, y, x) == (x, FiniteSet(y - 3))
    assert invert_complex(x*3, y, x) == (x, FiniteSet(y / 3))

    assert invert_complex(exp(x), y, x) == \
        (x, imageset(Lambda(n, I*(2*pi*n + arg(y)) + log(Abs(y))), S.Integers))

    assert invert_complex(log(x), y, x) == (x, FiniteSet(exp(y)))

    raises(ValueError, lambda: invert_real(1, y, x))
    raises(ValueError, lambda: invert_complex(x, x, x))
    raises(ValueError, lambda: invert_complex(x, x, 1))

    # https://github.com/skirpichev/omg/issues/16
    assert invert_complex(sinh(x), 0, x) != (x, FiniteSet(0))


def test_domain_check():
    assert domain_check(1/(1 + (1/(x+1))**2), x, -1) is False
    assert domain_check(x**2, x, 0) is True
    assert domain_check(x, x, oo) is False
    assert domain_check(0, x, oo) is False


def test_issue_11536():
    assert solveset(0**x - 100, x, S.Reals) == S.EmptySet
    assert solveset(0**x - 1, x, S.Reals) == FiniteSet(0)


def test_is_function_class_equation():
    from sympy.abc import x, a
    assert _is_function_class_equation(TrigonometricFunction,
                                       tan(x), x) is True
    assert _is_function_class_equation(TrigonometricFunction,
                                       tan(x) - 1, x) is True
    assert _is_function_class_equation(TrigonometricFunction,
                                       tan(x) + sin(x), x) is True
    assert _is_function_class_equation(TrigonometricFunction,
                                       tan(x) + sin(x) - a, x) is True
    assert _is_function_class_equation(TrigonometricFunction,
                                       sin(x)*tan(x) + sin(x), x) is True
    assert _is_function_class_equation(TrigonometricFunction,
                                       sin(x)*tan(x + a) + sin(x), x) is True
    assert _is_function_class_equation(TrigonometricFunction,
                                       sin(x)*tan(x*a) + sin(x), x) is True
    assert _is_function_class_equation(TrigonometricFunction,
                                       a*tan(x) - 1, x) is True
    assert _is_function_class_equation(TrigonometricFunction,
                                       tan(x)**2 + sin(x) - 1, x) is True
    assert _is_function_class_equation(TrigonometricFunction,
                                       tan(x) + x, x) is False
    assert _is_function_class_equation(TrigonometricFunction,
                                       tan(x**2), x) is False
    assert _is_function_class_equation(TrigonometricFunction,
                                       tan(x**2) + sin(x), x) is False
    assert _is_function_class_equation(TrigonometricFunction,
                                       tan(x)**sin(x), x) is False
    assert _is_function_class_equation(TrigonometricFunction,
                                       tan(sin(x)) + sin(x), x) is False
    assert _is_function_class_equation(HyperbolicFunction,
                                       tanh(x), x) is True
    assert _is_function_class_equation(HyperbolicFunction,
                                       tanh(x) - 1, x) is True
    assert _is_function_class_equation(HyperbolicFunction,
                                       tanh(x) + sinh(x), x) is True
    assert _is_function_class_equation(HyperbolicFunction,
                                       tanh(x) + sinh(x) - a, x) is True
    assert _is_function_class_equation(HyperbolicFunction,
                                       sinh(x)*tanh(x) + sinh(x), x) is True
    assert _is_function_class_equation(HyperbolicFunction,
                                       sinh(x)*tanh(x + a) + sinh(x), x) is True
    assert _is_function_class_equation(HyperbolicFunction,
                                       sinh(x)*tanh(x*a) + sinh(x), x) is True
    assert _is_function_class_equation(HyperbolicFunction,
                                       a*tanh(x) - 1, x) is True
    assert _is_function_class_equation(HyperbolicFunction,
                                       tanh(x)**2 + sinh(x) - 1, x) is True
    assert _is_function_class_equation(HyperbolicFunction,
                                       tanh(x) + x, x) is False
    assert _is_function_class_equation(HyperbolicFunction,
                                       tanh(x**2), x) is False
    assert _is_function_class_equation(HyperbolicFunction,
                                       tanh(x**2) + sinh(x), x) is False
    assert _is_function_class_equation(HyperbolicFunction,
                                       tanh(x)**sinh(x), x) is False
    assert _is_function_class_equation(HyperbolicFunction,
                                       tanh(sinh(x)) + sinh(x), x) is False


def test_garbage_input():
    raises(ValueError, lambda: solveset_real([x], x))
    assert solveset_real(x, 1) == S.EmptySet
    assert solveset_real(x - 1, 1) == FiniteSet(x)
    assert solveset_real(x, pi) == S.EmptySet
    assert solveset_real(x, x**2) == S.EmptySet

    raises(ValueError, lambda: solveset_complex([x], x))
    assert solveset_complex(x, pi) == S.EmptySet

    raises(ValueError, lambda: solveset((x, y), x))
    raises(ValueError, lambda: solveset(x + 1, S.Reals))
    raises(ValueError, lambda: solveset(x + 1, x, 2))


def test_solve_mul():
    assert solveset_real((a*x + b)*(exp(x) - 3), x) == \
        FiniteSet(-b/a, log(3))
    assert solveset_real((2*x + 8)*(8 + exp(x)), x) == FiniteSet(S(-4))
    assert solveset_real(x/log(x), x) == EmptySet()


def test_solve_invert():
    assert solveset_real(exp(x) - 3, x) == FiniteSet(log(3))
    assert solveset_real(log(x) - 3, x) == FiniteSet(exp(3))

    assert solveset_real(3**(x + 2), x) == FiniteSet()
    assert solveset_real(3**(2 - x), x) == FiniteSet()

    assert solveset_real(y - b*exp(a/x), x) == Intersection(
        S.Reals, FiniteSet(a/log(y/b)))

    # issue 4504
    assert solveset_real(2**x - 10, x) == FiniteSet(log(10)/log(2))


def test_errorinverses():
    assert solveset_real(erf(x) - S.One/2, x) == \
        FiniteSet(erfinv(S.One/2))
    assert solveset_real(erfinv(x) - 2, x) == \
        FiniteSet(erf(2))
    assert solveset_real(erfc(x) - S.One, x) == \
        FiniteSet(erfcinv(S.One))
    assert solveset_real(erfcinv(x) - 2, x) == FiniteSet(erfc(2))


def test_solve_polynomial():
    assert solveset_real(3*x - 2, x) == FiniteSet(Rational(2, 3))

    assert solveset_real(x**2 - 1, x) == FiniteSet(-S(1), S(1))
    assert solveset_real(x - y**3, x) == FiniteSet(y ** 3)

    a11, a12, a21, a22, b1, b2 = symbols('a11, a12, a21, a22, b1, b2')

    assert solveset_real(x**3 - 15*x - 4, x) == FiniteSet(
        -2 + 3 ** Rational(1, 2),
        S(4),
        -2 - 3 ** Rational(1, 2))

    assert solveset_real(sqrt(x) - 1, x) == FiniteSet(1)
    assert solveset_real(sqrt(x) - 2, x) == FiniteSet(4)
    assert solveset_real(x**Rational(1, 4) - 2, x) == FiniteSet(16)
    assert solveset_real(x**Rational(1, 3) - 3, x) == FiniteSet(27)
    assert len(solveset_real(x**5 + x**3 + 1, x)) == 1
    assert len(solveset_real(-2*x**3 + 4*x**2 - 2*x + 6, x)) > 0

    assert solveset_real(x**6 + x**4  + I, x) == ConditionSet(x,
                                        Eq(x**6 + x**4 + I, 0), S.Reals)


def test_return_root_of():
    f = x**5 - 15*x**3 - 5*x**2 + 10*x + 20
    s = list(solveset_complex(f, x))
    for root in s:
        assert root.func == CRootOf

    # if one uses solve to get the roots of a polynomial that has a CRootOf
    # solution, make sure that the use of nfloat during the solve process
    # doesn't fail. Note: if you want numerical solutions to a polynomial
    # it is *much* faster to use nroots to get them than to solve the
    # equation only to get CRootOf solutions which are then numerically
    # evaluated. So for eq = x**5 + 3*x + 7 do Poly(eq).nroots() rather
    # than [i.n() for i in solve(eq)] to get the numerical roots of eq.
    assert nfloat(list(solveset_complex(x**5 + 3*x**3 + 7, x))[0],
                  exponent=False) == CRootOf(x**5 + 3*x**3 + 7, 0).n()

    sol = list(solveset_complex(x**6 - 2*x + 2, x))
    assert all(isinstance(i, CRootOf) for i in sol) and len(sol) == 6

    f = x**5 - 15*x**3 - 5*x**2 + 10*x + 20
    s = list(solveset_complex(f, x))
    for root in s:
        assert root.func == CRootOf

    s = x**5 + 4*x**3 + 3*x**2 + S(7)/4
    assert solveset_complex(s, x) == \
        FiniteSet(*Poly(s*4, domain='ZZ').all_roots())

    # Refer issue #7876
    eq = x*(x - 1)**2*(x + 1)*(x**6 - x + 1)
    assert solveset_complex(eq, x) == \
        FiniteSet(-1, 0, 1, CRootOf(x**6 - x + 1, 0),
                       CRootOf(x**6 - x + 1, 1),
                       CRootOf(x**6 - x + 1, 2),
                       CRootOf(x**6 - x + 1, 3),
                       CRootOf(x**6 - x + 1, 4),
                       CRootOf(x**6 - x + 1, 5))


def test__has_rational_power():
    from sympy.solvers.solveset import _has_rational_power
    assert _has_rational_power(sqrt(2), x)[0] is False
    assert _has_rational_power(x*sqrt(2), x)[0] is False

    assert _has_rational_power(x**2*sqrt(x), x) == (True, 2)
    assert _has_rational_power(sqrt(2)*x**(S(1)/3), x) == (True, 3)
    assert _has_rational_power(sqrt(x)*x**(S(1)/3), x) == (True, 6)


def test_solveset_sqrt_1():
    assert solveset_real(sqrt(5*x + 6) - 2 - x, x) == \
        FiniteSet(-S(1), S(2))
    assert solveset_real(sqrt(x - 1) - x + 7, x) == FiniteSet(10)
    assert solveset_real(sqrt(x - 2) - 5, x) == FiniteSet(27)
    assert solveset_real(sqrt(x) - 2 - 5, x) == FiniteSet(49)
    assert solveset_real(sqrt(x**3), x) == FiniteSet(0)
    assert solveset_real(sqrt(x - 1), x) == FiniteSet(1)


def test_solveset_sqrt_2():
    # http://tutorial.math.lamar.edu/Classes/Alg/SolveRadicalEqns.aspx#Solve_Rad_Ex2_a
    assert solveset_real(sqrt(2*x - 1) - sqrt(x - 4) - 2, x) == \
        FiniteSet(S(5), S(13))
    assert solveset_real(sqrt(x + 7) + 2 - sqrt(3 - x), x) == \
        FiniteSet(-6)

    # http://www.purplemath.com/modules/solverad.htm
    assert solveset_real(sqrt(17*x - sqrt(x**2 - 5)) - 7, x) == \
        FiniteSet(3)

    eq = x + 1 - (x**4 + 4*x**3 - x)**Rational(1, 4)
    assert solveset_real(eq, x) == FiniteSet(-S(1)/2, -S(1)/3)

    eq = sqrt(2*x + 9) - sqrt(x + 1) - sqrt(x + 4)
    assert solveset_real(eq, x) == FiniteSet(0)

    eq = sqrt(x + 4) + sqrt(2*x - 1) - 3*sqrt(x - 1)
    assert solveset_real(eq, x) == FiniteSet(5)

    eq = sqrt(x)*sqrt(x - 7) - 12
    assert solveset_real(eq, x) == FiniteSet(16)

    eq = sqrt(x - 3) + sqrt(x) - 3
    assert solveset_real(eq, x) == FiniteSet(4)

    eq = sqrt(2*x**2 - 7) - (3 - x)
    assert solveset_real(eq, x) == FiniteSet(-S(8), S(2))

    # others
    eq = sqrt(9*x**2 + 4) - (3*x + 2)
    assert solveset_real(eq, x) == FiniteSet(0)

    assert solveset_real(sqrt(x - 3) - sqrt(x) - 3, x) == FiniteSet()

    eq = (2*x - 5)**Rational(1, 3) - 3
    assert solveset_real(eq, x) == FiniteSet(16)

    assert solveset_real(sqrt(x) + sqrt(sqrt(x)) - 4, x) == \
        FiniteSet((-S.Half + sqrt(17)/2)**4)

    eq = sqrt(x) - sqrt(x - 1) + sqrt(sqrt(x))
    assert solveset_real(eq, x) == FiniteSet()

    eq = (sqrt(x) + sqrt(x + 1) + sqrt(1 - x) - 6*sqrt(5)/5)
    ans = solveset_real(eq, x)
    ra = S('''-1484/375 - 4*(-1/2 + sqrt(3)*I/2)*(-12459439/52734375 +
    114*sqrt(12657)/78125)**(1/3) - 172564/(140625*(-1/2 +
    sqrt(3)*I/2)*(-12459439/52734375 + 114*sqrt(12657)/78125)**(1/3))''')
    rb = S(4)/5
    assert all(abs(eq.subs(x, i).n()) < 1e-10 for i in (ra, rb)) and \
        len(ans) == 2 and \
        set([i.n(chop=True) for i in ans]) == \
        set([i.n(chop=True) for i in (ra, rb)])

    assert solveset_real(sqrt(x) + x**Rational(1, 3) +
                                 x**Rational(1, 4), x) == FiniteSet(0)

    assert solveset_real(x/sqrt(x**2 + 1), x) == FiniteSet(0)

    eq = (x - y**3)/((y**2)*sqrt(1 - y**2))
    assert solveset_real(eq, x) == FiniteSet(y**3)

    # issue 4497
    assert solveset_real(1/(5 + x)**(S(1)/5) - 9, x) == \
        FiniteSet(-295244/S(59049))


@XFAIL
def test_solve_sqrt_fail():
    # this only works if we check real_root(eq.subs(x, S(1)/3))
    # but checksol doesn't work like that
    eq = (x**3 - 3*x**2)**Rational(1, 3) + 1 - x
    assert solveset_real(eq, x) == FiniteSet(S(1)/3)


@slow
def test_solve_sqrt_3():
    R = Symbol('R')
    eq = sqrt(2)*R*sqrt(1/(R + 1)) + (R + 1)*(sqrt(2)*sqrt(1/(R + 1)) - 1)
    sol = solveset_complex(eq, R)
    fset = [S(5)/3 + 4*sqrt(10)*cos(atan(3*sqrt(111)/251)/3)/3,
            -sqrt(10)*cos(atan(3*sqrt(111)/251)/3)/3 +
            40*re(1/((-S(1)/2 - sqrt(3)*I/2)*(S(251)/27 + sqrt(111)*I/9)**(S(1)/3)))/9 +
            sqrt(30)*sin(atan(3*sqrt(111)/251)/3)/3 + S(5)/3 +
            I*(-sqrt(30)*cos(atan(3*sqrt(111)/251)/3)/3 -
               sqrt(10)*sin(atan(3*sqrt(111)/251)/3)/3 +
               40*im(1/((-S(1)/2 - sqrt(3)*I/2)*(S(251)/27 + sqrt(111)*I/9)**(S(1)/3)))/9)]
    cset = [40*re(1/((-S(1)/2 + sqrt(3)*I/2)*(S(251)/27 + sqrt(111)*I/9)**(S(1)/3)))/9 -
            sqrt(10)*cos(atan(3*sqrt(111)/251)/3)/3 - sqrt(30)*sin(atan(3*sqrt(111)/251)/3)/3 +
            S(5)/3 +
            I*(40*im(1/((-S(1)/2 + sqrt(3)*I/2)*(S(251)/27 + sqrt(111)*I/9)**(S(1)/3)))/9 -
               sqrt(10)*sin(atan(3*sqrt(111)/251)/3)/3 +
               sqrt(30)*cos(atan(3*sqrt(111)/251)/3)/3)]

    assert sol._args[0] == FiniteSet(*fset)
    assert sol._args[1] == ConditionSet(
        R,
        Eq(sqrt(2)*R*sqrt(1/(R + 1)) + (R + 1)*(sqrt(2)*sqrt(1/(R + 1)) - 1), 0),
        FiniteSet(*cset))

    # the number of real roots will depend on the value of m: for m=1 there are 4
    # and for m=-1 there are none.
    eq = -sqrt((m - q)**2 + (-m/(2*q) + S(1)/2)**2) + sqrt((-m**2/2 - sqrt(
        4*m**4 - 4*m**2 + 8*m + 1)/4 - S(1)/4)**2 + (m**2/2 - m - sqrt(
            4*m**4 - 4*m**2 + 8*m + 1)/4 - S(1)/4)**2)
    unsolved_object = ConditionSet(q, Eq(sqrt((m - q)**2 + (-m/(2*q) + 1/2)**2) -
        sqrt((-m**2/2 - sqrt(4*m**4 - 4*m**2 + 8*m + 1)/4 - 1/4)**2 + (m**2/2 - m -
        sqrt(4*m**4 - 4*m**2 + 8*m + 1)/4 - 1/4)**2), 0), S.Reals)
    assert solveset_real(eq, q) == unsolved_object


def test_solve_polynomial_symbolic_param():
    assert solveset_complex((x**2 - 1)**2 - a, x) == \
        FiniteSet(sqrt(1 + sqrt(a)), -sqrt(1 + sqrt(a)),
                  sqrt(1 - sqrt(a)), -sqrt(1 - sqrt(a)))

    # issue 4507
    assert solveset_complex(y - b/(1 + a*x), x) == \
        FiniteSet((b/y - 1)/a) - FiniteSet(-1/a)

    # issue 4508
    assert solveset_complex(y - b*x/(a + x), x) == \
        FiniteSet(-a*y/(y - b)) - FiniteSet(-a)


def test_solve_rational():
    assert solveset_real(1/x + 1, x) == FiniteSet(-S.One)
    assert solveset_real(1/exp(x) - 1, x) == FiniteSet(0)
    assert solveset_real(x*(1 - 5/x), x) == FiniteSet(5)
    assert solveset_real(2*x/(x + 2) - 1, x) == FiniteSet(2)
    assert solveset_real((x**2/(7 - x)).diff(x), x) == \
        FiniteSet(S(0), S(14))


def test_solveset_real_gen_is_pow():
    assert solveset_real(sqrt(1) + 1, x) == EmptySet()


def test_no_sol():
    assert solveset(1 - oo*x) == EmptySet()
    assert solveset(oo*x, x) == EmptySet()
    assert solveset(oo*x - oo, x) == EmptySet()
    assert solveset_real(4, x) == EmptySet()
    assert solveset_real(exp(x), x) == EmptySet()
    assert solveset_real(x**2 + 1, x) == EmptySet()
    assert solveset_real(-3*a/sqrt(x), x) == EmptySet()
    assert solveset_real(1/x, x) == EmptySet()
    assert solveset_real(-(1 + x)/(2 + x)**2 + 1/(2 + x), x) == \
        EmptySet()


def test_sol_zero_real():
    assert solveset_real(0, x) == S.Reals
    assert solveset(0, x, Interval(1, 2)) == Interval(1, 2)
    assert solveset_real(-x**2 - 2*x + (x + 1)**2 - 1, x) == S.Reals


def test_no_sol_rational_extragenous():
    assert solveset_real((x/(x + 1) + 3)**(-2), x) == EmptySet()
    assert solveset_real((x - 1)/(1 + 1/(x - 1)), x) == EmptySet()


def test_solve_polynomial_cv_1a():
    """
    Test for solving on equations that can be converted to
    a polynomial equation using the change of variable y -> x**Rational(p, q)
    """
    assert solveset_real(sqrt(x) - 1, x) == FiniteSet(1)
    assert solveset_real(sqrt(x) - 2, x) == FiniteSet(4)
    assert solveset_real(x**Rational(1, 4) - 2, x) == FiniteSet(16)
    assert solveset_real(x**Rational(1, 3) - 3, x) == FiniteSet(27)
    assert solveset_real(x*(x**(S(1) / 3) - 3), x) == \
        FiniteSet(S(0), S(27))


def test_solveset_real_rational():
    """Test solveset_real for rational functions"""
    assert solveset_real((x - y**3) / ((y**2)*sqrt(1 - y**2)), x) \
        == FiniteSet(y**3)
    # issue 4486
    assert solveset_real(2*x/(x + 2) - 1, x) == FiniteSet(2)


def test_solveset_real_log():
    assert solveset_real(log((x-1)*(x+1)), x) == \
        FiniteSet(sqrt(2), -sqrt(2))


def test_poly_gens():
    assert solveset_real(4**(2*(x**2) + 2*x) - 8, x) == \
        FiniteSet(-Rational(3, 2), S.Half)


@XFAIL
def test_uselogcombine_1():
    assert solveset_real(log(x - 3) + log(x + 3), x) == \
        FiniteSet(sqrt(10))
    assert solveset_real(log(x + 1) - log(2*x - 1), x) == FiniteSet(2)
    assert solveset_real(log(x + 3) + log(1 + 3/x) - 3) == FiniteSet(
        -3 + sqrt(-12 + exp(3))*exp(S(3)/2)/2 + exp(3)/2,
        -sqrt(-12 + exp(3))*exp(S(3)/2)/2 - 3 + exp(3)/2)


@XFAIL
def test_uselogcombine_2():
    eq = z - log(x) + log(y/(x*(-1 + y**2/x**2)))
    assert solveset_real(eq, x) == \
        FiniteSet(-sqrt(y*(y - exp(z))), sqrt(y*(y - exp(z))))


def test_solve_abs():
    x = Symbol('x')
    n = Dummy('n')
    raises(ValueError, lambda: solveset(Abs(x) - 1, x))
    assert solveset(Abs(x) - n, x, S.Reals) == ConditionSet(x, Contains(n, Interval(0, oo)), {-n, n})
    assert solveset_real(Abs(x) - 2, x) == FiniteSet(-2, 2)
    assert solveset_real(Abs(x) + 2, x) is S.EmptySet
    assert solveset_real(Abs(x + 3) - 2*Abs(x - 3), x) == \
        FiniteSet(1, 9)
    assert solveset_real(2*Abs(x) - Abs(x - 1), x) == \
        FiniteSet(-1, Rational(1, 3))

    sol = ConditionSet(
            x,
            And(
                Contains(b, Interval(0, oo)),
                Contains(a + b, Interval(0, oo)),
                Contains(a - b, Interval(0, oo))),
            FiniteSet(-a - b - 3, -a + b - 3, a - b - 3, a + b - 3))
    eq = Abs(Abs(x + 3) - a) - b
    assert invert_real(eq, 0, x)[1] == sol
    reps = {a: 3, b: 1}
    eqab = eq.subs(reps)
    for i in sol.subs(reps):
        assert not eqab.subs(x, i)
    assert solveset(Eq(sin(Abs(x)), 1), x, domain=S.Reals) == Union(
        Intersection(Interval(0, oo),
            ImageSet(Lambda(n, (-1)**n*pi/2 + n*pi), S.Integers)),
        Intersection(Interval(-oo, 0),
            ImageSet(Lambda(n, n*pi - (-1)**(-n)*pi/2), S.Integers)))



def test_issue_9565():
    assert solveset_real(Abs((x - 1)/(x - 5)) <= S(1)/3, x) == Interval(-1, 2)


def test_issue_10069():
    eq = abs(1/(x - 1)) - 1 > 0
    u = Union(Interval.open(0, 1), Interval.open(1, 2))
    assert solveset_real(eq, x) == u


@XFAIL
def test_rewrite_trigh():
    # if this import passes then the test below should also pass
    from sympy import sech
    assert solveset_real(sinh(x) + sech(x), x) == FiniteSet(
        2*atanh(-S.Half + sqrt(5)/2 - sqrt(-2*sqrt(5) + 2)/2),
        2*atanh(-S.Half + sqrt(5)/2 + sqrt(-2*sqrt(5) + 2)/2),
        2*atanh(-sqrt(5)/2 - S.Half + sqrt(2 + 2*sqrt(5))/2),
        2*atanh(-sqrt(2 + 2*sqrt(5))/2 - sqrt(5)/2 - S.Half))


def test_real_imag_splitting():
    a, b = symbols('a b', real=True, finite=True)
    assert solveset_real(sqrt(a**2 - b**2) - 3, a) == \
        FiniteSet(-sqrt(b**2 + 9), sqrt(b**2 + 9))
    assert solveset_real(sqrt(a**2 + b**2) - 3, a) != \
        S.EmptySet


def test_units():
    assert solveset_real(1/x - 1/(2*cm), x) == FiniteSet(2*cm)


def test_solve_only_exp_1():
    y = Symbol('y', positive=True, finite=True)
    assert solveset_real(exp(x) - y, x) == FiniteSet(log(y))
    assert solveset_real(exp(x) + exp(-x) - 4, x) == \
        FiniteSet(log(-sqrt(3) + 2), log(sqrt(3) + 2))
    assert solveset_real(exp(x) + exp(-x) - y, x) != S.EmptySet


@XFAIL
def test_solve_only_exp_2():
    assert solveset_real(exp(x/y)*exp(-z/y) - 2, y) == \
        FiniteSet((x - z)/log(2))
    assert solveset_real(sqrt(exp(x)) + sqrt(exp(-x)) - 4, x) == \
        FiniteSet(2*log(-sqrt(3) + 2), 2*log(sqrt(3) + 2))


def test_atan2():
    # The .inverse() method on atan2 works only if x.is_real is True and the
    # second argument is a real constant
    assert solveset_real(atan2(x, 2) - pi/3, x) == FiniteSet(2*sqrt(3))


def test_piecewise_solveset():
    eq = Piecewise((x - 2, Gt(x, 2)), (2 - x, True)) - 3
    assert set(solveset_real(eq, x)) == set(FiniteSet(-1, 5))

    absxm3 = Piecewise(
        (x - 3, S(0) <= x - 3),
        (3 - x, S(0) > x - 3))
    y = Symbol('y', positive=True)
    assert solveset_real(absxm3 - y, x) == FiniteSet(-y + 3, y + 3)

    f = Piecewise(((x - 2)**2, x >= 0), (0, True))
    assert solveset(f, x, domain=S.Reals) == Union(FiniteSet(2), Interval(-oo, 0, True, True))

    assert solveset(
        Piecewise((x + 1, x > 0), (I, True)) - I, x, S.Reals
        ) == Interval(-oo, 0)

    assert solveset(Piecewise((x - 1, Ne(x, I)), (x, True)), x) == FiniteSet(1)


def test_solveset_complex_polynomial():
    from sympy.abc import x, a, b, c
    assert solveset_complex(a*x**2 + b*x + c, x) == \
        FiniteSet(-b/(2*a) - sqrt(-4*a*c + b**2)/(2*a),
                  -b/(2*a) + sqrt(-4*a*c + b**2)/(2*a))

    assert solveset_complex(x - y**3, y) == FiniteSet(
        (-x**Rational(1, 3))/2 + I*sqrt(3)*x**Rational(1, 3)/2,
        x**Rational(1, 3),
        (-x**Rational(1, 3))/2 - I*sqrt(3)*x**Rational(1, 3)/2)

    assert solveset_complex(x + 1/x - 1, x) == \
        FiniteSet(Rational(1, 2) + I*sqrt(3)/2, Rational(1, 2) - I*sqrt(3)/2)


def test_sol_zero_complex():
    assert solveset_complex(0, x) == S.Complexes


def test_solveset_complex_rational():
    assert solveset_complex((x - 1)*(x - I)/(x - 3), x) == \
        FiniteSet(1, I)

    assert solveset_complex((x - y**3)/((y**2)*sqrt(1 - y**2)), x) == \
        FiniteSet(y**3)
    assert solveset_complex(-x**2 - I, x) == \
        FiniteSet(-sqrt(2)/2 + sqrt(2)*I/2, sqrt(2)/2 - sqrt(2)*I/2)


def test_solve_quintics():
    skip("This test is too slow")
    f = x**5 - 110*x**3 - 55*x**2 + 2310*x + 979
    s = solveset_complex(f, x)
    for root in s:
        res = f.subs(x, root.n()).n()
        assert tn(res, 0)

    f = x**5 + 15*x + 12
    s = solveset_complex(f, x)
    for root in s:
        res = f.subs(x, root.n()).n()
        assert tn(res, 0)


def test_solveset_complex_exp():
    from sympy.abc import x, n
    assert solveset_complex(exp(x) - 1, x) == \
        imageset(Lambda(n, I*2*n*pi), S.Integers)
    assert solveset_complex(exp(x) - I, x) == \
        imageset(Lambda(n, I*(2*n*pi + pi/2)), S.Integers)
    assert solveset_complex(1/exp(x), x) == S.EmptySet
    assert solveset_complex(sinh(x).rewrite(exp), x) == \
        imageset(Lambda(n, n*pi*I), S.Integers)


def test_solveset_real_exp():
    from sympy.abc import x, y
    assert solveset(Eq((-2)**x, 4), x, S.Reals) == FiniteSet(2)
    assert solveset(Eq(-2**x, 4), x, S.Reals) == S.EmptySet
    assert solveset(Eq((-3)**x, 27), x, S.Reals) == S.EmptySet
    assert solveset(Eq((-5)**(x+1), 625), x, S.Reals) == FiniteSet(3)
    assert solveset(Eq(2**(x-3), -16), x, S.Reals) == S.EmptySet
    assert solveset(Eq((-3)**(x - 3), -3**39), x, S.Reals) == FiniteSet(42)
    assert solveset(Eq(2**x, y), x, S.Reals) == Intersection(S.Reals, FiniteSet(log(y)/log(2)))


def test_solve_complex_log():
    assert solveset_complex(log(x), x) == FiniteSet(1)
    assert solveset_complex(1 - log(a + 4*x**2), x) == \
        FiniteSet(-sqrt(-a + E)/2, sqrt(-a + E)/2)


def test_solve_complex_sqrt():
    assert solveset_complex(sqrt(5*x + 6) - 2 - x, x) == \
        FiniteSet(-S(1), S(2))
    assert solveset_complex(sqrt(5*x + 6) - (2 + 2*I) - x, x) == \
        FiniteSet(-S(2), 3 - 4*I)
    assert solveset_complex(4*x*(1 - a * sqrt(x)), x) == \
        FiniteSet(S(0), 1 / a ** 2)


def test_solveset_complex_tan():
    s = solveset_complex(tan(x).rewrite(exp), x)
    assert s == imageset(Lambda(n, pi*n), S.Integers) - \
        imageset(Lambda(n, pi*n + pi/2), S.Integers)


def test_solve_trig():
    from sympy.abc import n
    assert solveset_real(sin(x), x) == \
        Union(imageset(Lambda(n, 2*pi*n), S.Integers),
              imageset(Lambda(n, 2*pi*n + pi), S.Integers))

    assert solveset_real(sin(x) - 1, x) == \
        imageset(Lambda(n, 2*pi*n + pi/2), S.Integers)

    assert solveset_real(cos(x), x) == \
        Union(imageset(Lambda(n, 2*pi*n + pi/2), S.Integers),
              imageset(Lambda(n, 2*pi*n + 3*pi/2), S.Integers))

    assert solveset_real(sin(x) + cos(x), x) == \
        Union(imageset(Lambda(n, 2*n*pi + 3*pi/4), S.Integers),
              imageset(Lambda(n, 2*n*pi + 7*pi/4), S.Integers))

    assert solveset_real(sin(x)**2 + cos(x)**2, x) == S.EmptySet

    assert solveset_complex(cos(x) - S.Half, x) == \
        Union(imageset(Lambda(n, 2*n*pi + 5*pi/3), S.Integers),
              imageset(Lambda(n, 2*n*pi + pi/3), S.Integers))

    y, a = symbols('y,a')
    assert solveset(sin(y + a) - sin(y), a, domain=S.Reals) == \
        imageset(Lambda(n, 2*n*pi), S.Integers)

    assert solveset_real(sin(2*x)*cos(x) + cos(2*x)*sin(x)-1, x) == \
                            ImageSet(Lambda(n, 2*n*pi/3 + pi/6), S.Integers)

    # Tests for _solve_trig2() function
    assert solveset_real(2*cos(x)*cos(2*x) - 1, x) == \
          Union(ImageSet(Lambda(n, 2*n*pi + 2*atan(sqrt(-2*2**(S(1)/3)*(67 +
                  9*sqrt(57))**(S(2)/3) + 8*2**(S(2)/3) + 11*(67 +
                  9*sqrt(57))**(S(1)/3))/(3*(67 + 9*sqrt(57))**(S(1)/6)))), S.Integers),
                  ImageSet(Lambda(n, 2*n*pi - 2*atan(sqrt(-2*2**(S(1)/3)*(67 +
                  9*sqrt(57))**(S(2)/3) + 8*2**(S(2)/3) + 11*(67 +
                  9*sqrt(57))**(S(1)/3))/(3*(67 + 9*sqrt(57))**(S(1)/6))) +
                  2*pi), S.Integers))

    assert solveset_real(2*tan(x)*sin(x) + 1, x) == Union(
        ImageSet(Lambda(n, 2*n*pi + atan(sqrt(2)*sqrt(-1 + sqrt(17))/
            (-sqrt(17) + 1)) + pi), S.Integers),
        ImageSet(Lambda(n, 2*n*pi - atan(sqrt(2)*sqrt(-1 + sqrt(17))/
            (-sqrt(17) + 1)) + pi), S.Integers))

    assert solveset_real(cos(2*x)*cos(4*x) - 1, x) == \
                            ImageSet(Lambda(n, n*pi), S.Integers)


def test_solve_invalid_sol():
    assert 0 not in solveset_real(sin(x)/x, x)
    assert 0 not in solveset_complex((exp(x) - 1)/x, x)


@XFAIL
def test_solve_trig_simplified():
    from sympy.abc import n
    assert solveset_real(sin(x), x) == \
        imageset(Lambda(n, n*pi), S.Integers)

    assert solveset_real(cos(x), x) == \
        imageset(Lambda(n, n*pi + pi/2), S.Integers)

    assert solveset_real(cos(x) + sin(x), x) == \
        imageset(Lambda(n, n*pi - pi/4), S.Integers)


@XFAIL
def test_solve_lambert():
    assert solveset_real(x*exp(x) - 1, x) == FiniteSet(LambertW(1))
    assert solveset_real(x + 2**x, x) == \
        FiniteSet(-LambertW(log(2))/log(2))

    # issue 4739
    assert solveset_real(exp(log(5)*x) - 2**x, x) == FiniteSet(0)
    ans = solveset_real(3*x + 5 + 2**(-5*x + 3), x)
    assert ans == FiniteSet(-Rational(5, 3) +
                            LambertW(-10240*2**(S(1)/3)*log(2)/3)/(5*log(2)))

    eq = 2*(3*x + 4)**5 - 6*7**(3*x + 9)
    result = solveset_real(eq, x)
    ans = FiniteSet((log(2401) +
                     5*LambertW(-log(7**(7*3**Rational(1, 5)/5))))/(3*log(7))/-1)
    assert result == ans
    assert solveset_real(eq.expand(), x) == result

    assert solveset_real(5*x - 1 + 3*exp(2 - 7*x), x) == \
        FiniteSet(Rational(1, 5) + LambertW(-21*exp(Rational(3, 5))/5)/7)

    assert solveset_real(2*x + 5 + log(3*x - 2), x) == \
        FiniteSet(Rational(2, 3) + LambertW(2*exp(-Rational(19, 3))/3)/2)

    assert solveset_real(3*x + log(4*x), x) == \
        FiniteSet(LambertW(Rational(3, 4))/3)

    assert solveset_complex(x**z*y**z - 2, z) == \
        FiniteSet(log(2)/(log(x) + log(y)))

    assert solveset_real(x**x - 2) == FiniteSet(exp(LambertW(log(2))))

    a = Symbol('a')
    assert solveset_real(-a*x + 2*x*log(x), x) == FiniteSet(exp(a/2))
    a = Symbol('a', real=True)
    assert solveset_real(a/x + exp(x/2), x) == \
        FiniteSet(2*LambertW(-a/2))
    assert solveset_real((a/x + exp(x/2)).diff(x), x) == \
        FiniteSet(4*LambertW(sqrt(2)*sqrt(a)/4))

    assert solveset_real(1/(1/x - y + exp(y)), x) == EmptySet()
    # coverage test
    p = Symbol('p', positive=True)
    w = Symbol('w')
    assert solveset_real((1/p + 1)**(p + 1), p) == EmptySet()
    assert solveset_real(tanh(x + 3)*tanh(x - 3) - 1, x) == EmptySet()
    assert solveset_real(2*x**w - 4*y**w, w) == \
        solveset_real((x/y)**w - 2, w)

    assert solveset_real((x**2 - 2*x + 1).subs(x, log(x) + 3*x), x) == \
        FiniteSet(LambertW(3*S.Exp1)/3)
    assert solveset_real((x**2 - 2*x + 1).subs(x, (log(x) + 3*x)**2 - 1), x) == \
        FiniteSet(LambertW(3*exp(-sqrt(2)))/3, LambertW(3*exp(sqrt(2)))/3)
    assert solveset_real((x**2 - 2*x - 2).subs(x, log(x) + 3*x), x) == \
        FiniteSet(LambertW(3*exp(1 + sqrt(3)))/3, LambertW(3*exp(-sqrt(3) + 1))/3)
    assert solveset_real(x*log(x) + 3*x + 1, x) == \
        FiniteSet(exp(-3 + LambertW(-exp(3))))
    eq = (x*exp(x) - 3).subs(x, x*exp(x))
    assert solveset_real(eq, x) == \
        FiniteSet(LambertW(3*exp(-LambertW(3))))

    assert solveset_real(3*log(a**(3*x + 5)) + a**(3*x + 5), x) == \
        FiniteSet(-((log(a**5) + LambertW(S(1)/3))/(3*log(a))))
    p = symbols('p', positive=True)
    assert solveset_real(3*log(p**(3*x + 5)) + p**(3*x + 5), x) == \
        FiniteSet(
        log((-3**(S(1)/3) - 3**(S(5)/6)*I)*LambertW(S(1)/3)**(S(1)/3)/(2*p**(S(5)/3)))/log(p),
        log((-3**(S(1)/3) + 3**(S(5)/6)*I)*LambertW(S(1)/3)**(S(1)/3)/(2*p**(S(5)/3)))/log(p),
        log((3*LambertW(S(1)/3)/p**5)**(1/(3*log(p)))),)  # checked numerically
    # check collection
    b = Symbol('b')
    eq = 3*log(a**(3*x + 5)) + b*log(a**(3*x + 5)) + a**(3*x + 5)
    assert solveset_real(eq, x) == FiniteSet(
        -((log(a**5) + LambertW(1/(b + 3)))/(3*log(a))))

    # issue 4271
    assert solveset_real((a/x + exp(x/2)).diff(x, 2), x) == FiniteSet(
        6*LambertW((-1)**(S(1)/3)*a**(S(1)/3)/3))

    assert solveset_real(x**3 - 3**x, x) == \
        FiniteSet(-3/log(3)*LambertW(-log(3)/3))
    assert solveset_real(x**2 - 2**x, x) == FiniteSet(2)
    assert solveset_real(-x**2 + 2**x, x) == FiniteSet(2)
    assert solveset_real(3**cos(x) - cos(x)**3) == FiniteSet(
        acos(-3*LambertW(-log(3)/3)/log(3)))

    assert solveset_real(4**(x/2) - 2**(x/3), x) == FiniteSet(0)
    assert solveset_real(5**(x/2) - 2**(x/3), x) == FiniteSet(0)
    b = sqrt(6)*sqrt(log(2))/sqrt(log(5))
    assert solveset_real(5**(x/2) - 2**(3/x), x) == FiniteSet(-b, b)


def test_solveset():
    x = Symbol('x')
    f = Function('f')
    raises(ValueError, lambda: solveset(x + y))
    assert solveset(x, 1) == S.EmptySet
    assert solveset(f(1)**2 + y + 1, f(1)
        ) == FiniteSet(-sqrt(-y - 1), sqrt(-y - 1))
    assert solveset(f(1)**2 - 1, f(1), S.Reals) == FiniteSet(-1, 1)
    assert solveset(f(1)**2 + 1, f(1)) == FiniteSet(-I, I)
    assert solveset(x - 1, 1) == FiniteSet(x)
    assert solveset(sin(x) - cos(x), sin(x)) == FiniteSet(cos(x))

    assert solveset(0, domain=S.Reals) == S.Reals
    assert solveset(1) == S.EmptySet
    assert solveset(True, domain=S.Reals) == S.Reals  # issue 10197
    assert solveset(False, domain=S.Reals) == S.EmptySet

    assert solveset(exp(x) - 1, domain=S.Reals) == FiniteSet(0)
    assert solveset(exp(x) - 1, x, S.Reals) == FiniteSet(0)
    assert solveset(Eq(exp(x), 1), x, S.Reals) == FiniteSet(0)
    assert solveset(exp(x) - 1, exp(x), S.Reals) == FiniteSet(1)
    A = Indexed('A', x)
    assert solveset(A - 1, A, S.Reals) == FiniteSet(1)

    assert solveset(x - 1 >= 0, x, S.Reals) == Interval(1, oo)
    assert solveset(exp(x) - 1 >= 0, x, S.Reals) == Interval(0, oo)

    assert solveset(exp(x) - 1, x) == imageset(Lambda(n, 2*I*pi*n), S.Integers)
    assert solveset(Eq(exp(x), 1), x) == imageset(Lambda(n, 2*I*pi*n),
                                                  S.Integers)
    # issue 13825
    assert solveset(x**2 + f(0) + 1, x) == {-sqrt(-f(0) - 1), sqrt(-f(0) - 1)}


def test_conditionset():
    assert solveset(Eq(sin(x)**2 + cos(x)**2, 1), x, domain=S.Reals) == \
        ConditionSet(x, True, S.Reals)

    assert solveset(Eq(x**2 + x*sin(x), 1), x, domain=S.Reals
        ) == ConditionSet(x, Eq(x**2 + x*sin(x) - 1, 0), S.Reals)

    assert solveset(Eq(-I*(exp(I*x) - exp(-I*x))/2, 1), x
        ) == imageset(Lambda(n, 2*n*pi + pi/2), S.Integers)

    assert solveset(x + sin(x) > 1, x, domain=S.Reals
        ) == ConditionSet(x, x + sin(x) > 1, S.Reals)

    assert solveset(Eq(sin(Abs(x)), x), x, domain=S.Reals
        ) == ConditionSet(x, Eq(-x + sin(Abs(x)), 0), S.Reals)


@XFAIL
def test_conditionset_equality():
    ''' Checking equality of different representations of ConditionSet'''
    assert solveset(Eq(tan(x), y), x) == ConditionSet(x, Eq(tan(x), y), S.Complexes)


def test_solveset_domain():
    x = Symbol('x')

    assert solveset(x**2 - x - 6, x, Interval(0, oo)) == FiniteSet(3)
    assert solveset(x**2 - 1, x, Interval(0, oo)) == FiniteSet(1)
    assert solveset(x**4 - 16, x, Interval(0, 10)) == FiniteSet(2)


def test_improve_coverage():
    from sympy.solvers.solveset import _has_rational_power
    x = Symbol('x')
    solution = solveset(exp(x) + sin(x), x, S.Reals)
    unsolved_object = ConditionSet(x, Eq(exp(x) + sin(x), 0), S.Reals)
    assert solution == unsolved_object

    assert _has_rational_power(sin(x)*exp(x) + 1, x) == (False, S.One)
    assert _has_rational_power((sin(x)**2)*(exp(x) + 1)**3, x) == (False, S.One)


def test_issue_9522():
    x = Symbol('x')
    expr1 = Eq(1/(x**2 - 4) + x, 1/(x**2 - 4) + 2)
    expr2 = Eq(1/x + x, 1/x)

    assert solveset(expr1, x, S.Reals) == EmptySet()
    assert solveset(expr2, x, S.Reals) == EmptySet()


def test_solvify():
    x = Symbol('x')

    assert solvify(x**2 + 10, x, S.Reals) == []
    assert solvify(x**3 + 1, x, S.Complexes) == [-1, 1/2 - sqrt(3)*I/2,
                                                 1/2 + sqrt(3)*I/2]
    assert solvify(log(x), x, S.Reals) == [1]
    assert solvify(cos(x), x, S.Reals) == [pi/2, 3*pi/2]
    assert solvify(sin(x) + 1, x, S.Reals) == [3*pi/2]
    raises(NotImplementedError, lambda: solvify(sin(exp(x)), x, S.Complexes))


@XFAIL
def test_abs_invert_solvify():
    assert solvify(sin(Abs(x)), x, S.Reals) is None


def test_linear_eq_to_matrix():
    x, y, z = symbols('x, y, z')
    eqns1 = [2*x + y - 2*z - 3, x - y - z, x + y + 3*z - 12]
    eqns2 = [Eq(3*x + 2*y - z, 1), Eq(2*x - 2*y + 4*z, -2), -2*x + y - 2*z]

    A, b = linear_eq_to_matrix(eqns1, x, y, z)
    assert A == Matrix([[2, 1, -2], [1, -1, -1], [1, 1, 3]])
    assert b == Matrix([[3], [0], [12]])

    A, b = linear_eq_to_matrix(eqns2, x, y, z)
    assert A == Matrix([[3, 2, -1], [2, -2, 4], [-2, 1, -2]])
    assert b == Matrix([[1], [-2], [0]])

    # Pure symbolic coefficients
    from sympy.abc import a, b, c, d, e, f, g, h, i, j, k, l
    eqns3 = [a*x + b*y + c*z - d, e*x + f*y + g*z - h, i*x + j*y + k*z - l]
    A, B = linear_eq_to_matrix(eqns3, x, y, z)
    assert A == Matrix([[a, b, c], [e, f, g], [i, j, k]])
    assert B == Matrix([[d], [h], [l]])

    # raise ValueError if no symbols are given
    raises(ValueError, lambda: linear_eq_to_matrix(eqns3))


def test_linsolve():
    x, y, z, u, v, w = symbols("x, y, z, u, v, w")
    x1, x2, x3, x4 = symbols('x1, x2, x3, x4')

    # Test for different input forms

    M = Matrix([[1, 2, 1, 1, 7], [1, 2, 2, -1, 12], [2, 4, 0, 6, 4]])
    system1 = A, b = M[:, :-1], M[:, -1]
    Eqns = [x1 + 2*x2 + x3 + x4 - 7, x1 + 2*x2 + 2*x3 - x4 - 12,
            2*x1 + 4*x2 + 6*x4 - 4]

    sol = FiniteSet((-2*x2 - 3*x4 + 2, x2, 2*x4 + 5, x4))
    assert linsolve(Eqns, (x1, x2, x3, x4)) == sol
    assert linsolve(Eqns, *(x1, x2, x3, x4)) == sol
    assert linsolve(system1, (x1, x2, x3, x4)) == sol
    assert linsolve(system1, *(x1, x2, x3, x4)) == sol
    # issue 9667 - symbols can be Dummy symbols
    x1, x2, x3, x4 = symbols('x:4', cls=Dummy)
    assert linsolve(system1, x1, x2, x3, x4) == FiniteSet(
        (-2*x2 - 3*x4 + 2, x2, 2*x4 + 5, x4))

    # raise ValueError for garbage value
    raises(ValueError, lambda: linsolve(Eqns))
    raises(ValueError, lambda: linsolve(x1))
    raises(ValueError, lambda: linsolve(x1, x2))
    raises(ValueError, lambda: linsolve((A,), x1, x2))
    raises(ValueError, lambda: linsolve(A, b, x1, x2))

    #raise ValueError if equations are non-linear in given variables
    raises(ValueError, lambda: linsolve([x + y - 1, x ** 2 + y - 3], [x, y]))
    raises(ValueError, lambda: linsolve([cos(x) + y, x + y], [x, y]))
    assert linsolve([x + z - 1, x ** 2 + y - 3], [z, y]) == {(-x + 1, -x**2 + 3)}

    # Fully symbolic test
    a, b, c, d, e, f = symbols('a, b, c, d, e, f')
    A = Matrix([[a, b], [c, d]])
    B = Matrix([[e], [f]])
    system2 = (A, B)
    sol = FiniteSet(((-b*f + d*e)/(a*d - b*c), (a*f - c*e)/(a*d - b*c)))
    assert linsolve(system2, [x, y]) == sol

    # No solution
    A = Matrix([[1, 2, 3], [2, 4, 6], [3, 6, 9]])
    b = Matrix([0, 0, 1])
    assert linsolve((A, b), (x, y, z)) == EmptySet()

    # Issue #10056
    A, B, J1, J2 = symbols('A B J1 J2')
    Augmatrix = Matrix([
        [2*I*J1, 2*I*J2, -2/J1],
        [-2*I*J2, -2*I*J1, 2/J2],
        [0, 2, 2*I/(J1*J2)],
        [2, 0,  0],
        ])

    assert linsolve(Augmatrix, A, B) == FiniteSet((0, I/(J1*J2)))

    # Issue #10121 - Assignment of free variables
    a, b, c, d, e = symbols('a, b, c, d, e')
    Augmatrix = Matrix([[0, 1, 0, 0, 0, 0], [0, 0, 0, 1, 0, 0]])
    assert linsolve(Augmatrix, a, b, c, d, e) == FiniteSet((a, 0, c, 0, e))
    raises(IndexError, lambda: linsolve(Augmatrix, a, b, c))

    x0, x1, x2, _x0 = symbols('tau0 tau1 tau2 _tau0')
    assert linsolve(Matrix([[0, 1, 0, 0, 0, 0], [0, 0, 0, 1, 0, _x0]])
        ) == FiniteSet((x0, 0, x1, _x0, x2))
    x0, x1, x2, _x0 = symbols('_tau0 _tau1 _tau2 tau0')
    assert linsolve(Matrix([[0, 1, 0, 0, 0, 0], [0, 0, 0, 1, 0, _x0]])
        ) == FiniteSet((x0, 0, x1, _x0, x2))
    x0, x1, x2, _x0 = symbols('_tau0 _tau1 _tau2 tau1')
    assert linsolve(Matrix([[0, 1, 0, 0, 0, 0], [0, 0, 0, 1, 0, _x0]])
        ) == FiniteSet((x0, 0, x1, _x0, x2))
    # symbols can be given as generators
    x0, x2, x4 = symbols('x0, x2, x4')
    assert linsolve(Augmatrix, numbered_symbols('x')
        ) == FiniteSet((x0, 0, x2, 0, x4))
    Augmatrix[-1, -1] = x0
    # use Dummy to avoid clash; the names may clash but the symbols
    # will not
    Augmatrix[-1, -1] = symbols('_x0')
    assert len(linsolve(
        Augmatrix, numbered_symbols('x', cls=Dummy)).free_symbols) == 4

    # Issue #12604
    f = Function('f')
    assert linsolve([f(x) - 5], f(x)) == FiniteSet((5,))


def test_solve_decomposition():
    x = Symbol('x')
    n = Dummy('n')

    f1 = exp(3*x) - 6*exp(2*x) + 11*exp(x) - 6
    f2 = sin(x)**2 - 2*sin(x) + 1
    f3 = sin(x)**2 - sin(x)
    f4 = sin(x + 1)
    f5 = exp(x + 2) - 1
    f6 = 1/log(x)
    f7 = 1/x

    s1 = ImageSet(Lambda(n, 2*n*pi), S.Integers)
    s2 = ImageSet(Lambda(n, 2*n*pi + pi), S.Integers)
    s3 = ImageSet(Lambda(n, 2*n*pi + pi/2), S.Integers)
    s4 = ImageSet(Lambda(n, 2*n*pi - 1), S.Integers)
    s5 = ImageSet(Lambda(n, 2*n*pi - 1 + pi), S.Integers)

    assert solve_decomposition(f1, x, S.Reals) == FiniteSet(0, log(2), log(3))
    assert solve_decomposition(f2, x, S.Reals) == s3
    assert solve_decomposition(f3, x, S.Reals) == Union(s1, s2, s3)
    assert solve_decomposition(f4, x, S.Reals) == Union(s4, s5)
    assert solve_decomposition(f5, x, S.Reals) == FiniteSet(-2)
    assert solve_decomposition(f6, x, S.Reals) == S.EmptySet
    assert solve_decomposition(f7, x, S.Reals) == S.EmptySet
    assert solve_decomposition(x, x, Interval(1, 2)) == S.EmptySet

# nonlinsolve testcases
def test_nonlinsolve_basic():
    assert nonlinsolve([],[]) == S.EmptySet
    assert nonlinsolve([],[x, y]) == S.EmptySet

    system = [x, y - x - 5]
    assert nonlinsolve([x],[x, y]) == FiniteSet((0, y))
    assert nonlinsolve(system, [y]) == FiniteSet((x + 5,))
    soln = (ImageSet(Lambda(n, 2*n*pi + pi/2), S.Integers),)
    assert nonlinsolve([sin(x) - 1], [x]) == FiniteSet(tuple(soln))
    assert nonlinsolve([x**2 - 1], [x]) == FiniteSet((-1,), (1,))

    soln = FiniteSet((y, y))
    assert nonlinsolve([x - y, 0], x, y) == soln
    assert nonlinsolve([0, x - y], x, y) == soln
    assert nonlinsolve([x - y, x - y], x, y) == soln
    assert nonlinsolve([x, 0], x, y) == FiniteSet((0, y))
    f = Function('f')
    assert nonlinsolve([f(x), 0], f(x), y) == FiniteSet((0, y))
    assert nonlinsolve([f(x), 0], f(x), f(y)) == FiniteSet((0, f(y)))
    A = Indexed('A', x)
    assert nonlinsolve([A, 0], A, y) == FiniteSet((0, y))
    assert nonlinsolve([x**2 -1], [sin(x)]) == FiniteSet((S.EmptySet,))
    assert nonlinsolve([x**2 -1], sin(x)) == FiniteSet((S.EmptySet,))
    assert nonlinsolve([x**2 -1], 1) == FiniteSet((x**2,))
    assert nonlinsolve([x**2 -1], x + y) == FiniteSet((S.EmptySet,))


def test_nonlinsolve_abs():
    soln = FiniteSet((x, Abs(x)))
    assert nonlinsolve([Abs(x) - y], x, y) == soln


def test_raise_exception_nonlinsolve():
    raises(IndexError, lambda: nonlinsolve([x**2 -1], []))
    raises(ValueError, lambda: nonlinsolve([x**2 -1]))


def test_trig_system():
    # TODO: add more simple testcases when solveset returns
    # simplified soln for Trig eq
    assert nonlinsolve([sin(x) - 1, cos(x) -1 ], x) == S.EmptySet
    soln1 = (ImageSet(Lambda(n, 2*n*pi + pi/2), S.Integers),)
    soln = FiniteSet(soln1)
    assert nonlinsolve([sin(x) - 1, cos(x)], x) == soln


@XFAIL
def test_trig_system_fail():
    # fails because solveset trig solver is not much smart.
    sys = [x + y - pi/2, sin(x) + sin(y) - 1]
    # solveset returns conditonset for sin(x) + sin(y) - 1
    soln_1 = (ImageSet(Lambda(n, n*pi + pi/2), S.Integers),
        ImageSet(Lambda(n, n*pi)), S.Integers)
    soln_1 = FiniteSet(soln_1)
    soln_2 = (ImageSet(Lambda(n, n*pi), S.Integers),
        ImageSet(Lambda(n, n*pi+ pi/2), S.Integers))
    soln_2 = FiniteSet(soln_2)
    soln = soln_1 + soln_2
    assert nonlinsolve(sys, [x, y]) == soln

    # Add more cases from here
    # http://www.vitutor.com/geometry/trigonometry/equations_systems.html#uno
    sys = [sin(x) + sin(y) - (sqrt(3)+1)/2, sin(x) - sin(y) - (sqrt(3) - 1)/2]
    soln_x = Union(ImageSet(Lambda(n, 2*n*pi + pi/3), S.Integers),
        ImageSet(Lambda(n, 2*n*pi + 2*pi/3), S.Integers))
    soln_y = Union(ImageSet(Lambda(n, 2*n*pi + pi/6), S.Integers),
        ImageSet(Lambda(n, 2*n*pi + 5*pi/6), S.Integers))
    assert nonlinsolve(sys, [x, y]) ==FiniteSet((soln_x, soln_y))


def test_nonlinsolve_positive_dimensional():
    x, y, z, a, b, c, d = symbols('x, y, z, a, b, c, d', real = True)
    assert nonlinsolve([x*y, x*y - x], [x, y]) == FiniteSet((0, y))

    system = [a**2 + a*c, a - b]
    assert nonlinsolve(system, [a, b]) == FiniteSet((0, 0), (-c, -c))
    # here (a= 0, b = 0) is independent soln so both is printed.
    # if symbols = [a, b, c] then only {a : -c ,b : -c}

    eq1 =  a + b + c + d
    eq2 = a*b + b*c + c*d + d*a
    eq3 = a*b*c + b*c*d + c*d*a + d*a*b
    eq4 = a*b*c*d - 1
    system = [eq1, eq2, eq3, eq4]
    sol1 = (-1/d, -d, 1/d, FiniteSet(d) - FiniteSet(0))
    sol2 = (1/d, -d, -1/d, FiniteSet(d) - FiniteSet(0))
    soln = FiniteSet(sol1, sol2)
    assert nonlinsolve(system, [a, b, c, d]) == soln


def test_nonlinsolve_polysys():
    x, y, z = symbols('x, y, z', real = True)
    assert nonlinsolve([x**2 + y - 2, x**2 + y], [x, y]) == S.EmptySet

    s = (-y + 2, y)
    assert nonlinsolve([(x + y)**2 - 4, x + y - 2], [x, y]) == FiniteSet(s)

    system = [x**2 - y**2]
    soln_real = FiniteSet((-y, y), (y, y))
    soln_complex = FiniteSet((-Abs(y), y), (Abs(y), y))
    soln =soln_real + soln_complex
    assert nonlinsolve(system, [x, y]) == soln

    system = [x**2 - y**2]
    soln_real= FiniteSet((y, -y), (y, y))
    soln_complex = FiniteSet((y, -Abs(y)), (y, Abs(y)))
    soln = soln_real + soln_complex
    assert nonlinsolve(system, [y, x]) == soln

    system = [x**2 + y - 3, x - y - 4]
    assert nonlinsolve(system, (x, y)) != nonlinsolve(system, (y, x))


def test_nonlinsolve_using_substitution():
    x, y, z, n = symbols('x, y, z, n', real = True)
    system = [(x + y)*n - y**2 + 2]
    s_x = (n*y - y**2 + 2)/n
    soln = (-s_x, y)
    assert nonlinsolve(system, [x, y]) == FiniteSet(soln)

    system = [z**2*x**2 - z**2*y**2/exp(x)]
    soln_real_1 = (y, x, 0)
    soln_real_2 = (-exp(x/2)*Abs(x), x, z)
    soln_real_3 = (exp(x/2)*Abs(x), x, z)
    soln_complex_1 = (-x*exp(x/2), x, z)
    soln_complex_2 = (x*exp(x/2), x, z)
    syms = [y, x, z]
    soln = FiniteSet(soln_real_1, soln_complex_1, soln_complex_2,\
        soln_real_2, soln_real_3)
    assert nonlinsolve(system,syms) == soln


def test_nonlinsolve_complex():
    x, y, z = symbols('x, y, z')
    n = Dummy('n')
    real_soln = (log(sin(S(1)/3)), S(1)/3)
    img_lamda = Lambda(n, 2*n*I*pi + Mod(log(sin(S(1)/3)), 2*I*pi))
    complex_soln = (ImageSet(img_lamda, S.Integers), S(1)/3)
    soln = FiniteSet(real_soln, complex_soln)
    assert nonlinsolve([exp(x) - sin(y), 1/y - 3], [x, y]) == soln

    system = [exp(x) - sin(y), 1/exp(y) - 3]
    soln_x = ImageSet(Lambda(n, I*(2*n*pi + pi) + log(sin(log(3)))), S.Integers)
    soln_real = FiniteSet((soln_x, -log(S(3))))
    # Mod(-log(3), 2*I*pi) is equal to -log(3).
    expr_x = I*(2*n*pi + arg(sin(2*n*I*pi + Mod(-log(3), 2*I*pi)))) + \
                log(Abs(sin(2*n*I*pi + Mod(-log(3), 2*I*pi))))
    soln_x = ImageSet(Lambda(n, expr_x), S.Integers)
    expr_y = 2*n*I*pi + Mod(-log(3), 2*I*pi)
    soln_y = ImageSet(Lambda(n, expr_y), S.Integers)
    soln_complex = FiniteSet((soln_x, soln_y))
    soln = soln_real + soln_complex
    assert nonlinsolve(system, [x, y]) == soln

    system = [exp(x) - sin(y), y**2 - 4]
    s1 = (log(sin(2)), 2)
    s2 = (ImageSet(Lambda(n, I*(2*n*pi + pi) + log(sin(2))), S.Integers), -2 )
    img = ImageSet(Lambda(n, 2*n*I*pi + Mod(log(sin(2)), 2*I*pi)), S.Integers)
    s3 = (img, 2)
    assert nonlinsolve(system, [x, y]) == FiniteSet(s1, s2, s3)


@XFAIL
def test_solve_nonlinear_trans():
    # After the transcendental equation solver these will work
    x, y, z = symbols('x, y, z', real=True)
    soln1 = FiniteSet((2*LambertW(y/2), y))
    soln2 = FiniteSet((-x*sqrt(exp(x)), y), (x*sqrt(exp(x)), y))
    soln3 = FiniteSet((x*exp(x/2), x))
    soln4 = FiniteSet(2*LambertW(y/2), y)
    assert nonlinsolve([x**2 - y**2/exp(x)], [x, y]) == soln1
    assert nonlinsolve([x**2 - y**2/exp(x)], [y, x]) == soln2
    assert nonlinsolve([x**2 - y**2/exp(x)], [y, x]) == soln3
    assert nonlinsolve([x**2 - y**2/exp(x)], [x, y]) == soln4


def test_issue_5132_1():
    system = [sqrt(x**2 + y**2) - sqrt(10), x + y - 4]
    assert nonlinsolve(system, [x, y]) == FiniteSet((1, 3), (3, 1))

    n = Dummy('n')
    eqs = [exp(x)**2 - sin(y) + z**2, 1/exp(y) - 3]
    s_real_y = -log(3)
    s_real_z = sqrt(-exp(2*x) - sin(log(3)))
    soln_real = FiniteSet((s_real_y, s_real_z), (s_real_y, -s_real_z))
    lam = Lambda(n, 2*n*I*pi + Mod(-log(3), 2*I*pi))
    s_complex_y = ImageSet(lam, S.Integers)
    lam = Lambda(n, sqrt(-exp(2*x) + sin(2*n*I*pi + Mod(-log(3), 2*I*pi))))
    s_complex_z_1 = ImageSet(lam, S.Integers)
    lam = Lambda(n, -sqrt(-exp(2*x) + sin(2*n*I*pi + Mod(-log(3), 2*I*pi))))
    s_complex_z_2 = ImageSet(lam, S.Integers)
    soln_complex = FiniteSet(
                                            (s_complex_y, s_complex_z_1),
                                            (s_complex_y, s_complex_z_2)
                                        )
    soln = soln_real + soln_complex
    assert nonlinsolve(eqs, [y, z]) == soln


def test_issue_5132_2():
    x, y = symbols('x, y', real=True)
    eqs = [exp(x)**2 - sin(y) + z**2, 1/exp(y) - 3]
    n = Dummy('n')
    soln_real = (log(-z**2 + sin(y))/2, z)
    lam = Lambda( n, I*(2*n*pi + arg(-z**2 + sin(y)))/2 + log(Abs(z**2 - sin(y)))/2)
    img = ImageSet(lam, S.Integers)
    # not sure about the complex soln. But it looks correct.
    soln_complex = (img, z)
    soln = FiniteSet(soln_real, soln_complex)
    assert nonlinsolve(eqs, [x, z]) == soln

    r, t = symbols('r, t')
    system = [r - x**2 - y**2, tan(t) - y/x]
    s_x = sqrt(r/(tan(t)**2 + 1))
    s_y = sqrt(r/(tan(t)**2 + 1))*tan(t)
    soln = FiniteSet((s_x, s_y), (-s_x, -s_y))
    assert nonlinsolve(system, [x, y]) == soln


def test_issue_6752():
    a,b,c,d = symbols('a, b, c, d', real=True)
    assert nonlinsolve([a**2 + a, a - b], [a, b]) == {(-1, -1), (0, 0)}


@SKIP("slow")
def test_issue_5114():
    # slow testcase
    a, b, c, d, e, f, g, h, i, j, k, l, m, n, o, p, q, r = symbols('a:r')

    # there is no 'a' in the equation set but this is how the
    # problem was originally posed
    syms = [a, b, c, f, h, k, n]
    eqs = [b + r/d - c/d,
    c*(1/d + 1/e + 1/g) - f/g - r/d,
        f*(1/g + 1/i + 1/j) - c/g - h/i,
        h*(1/i + 1/l + 1/m) - f/i - k/m,
        k*(1/m + 1/o + 1/p) - h/m - n/p,
        n*(1/p + 1/q) - k/p]
    assert len(nonlinsolve(eqs, syms)) == 1


@SKIP("Hangs")
def _test_issue_5335():
    # Not able to check zero dimensional system.
    # is_zero_dimensional Hangs
    lam, a0, conc = symbols('lam a0 conc')
    eqs = [lam + 2*y - a0*(1 - x/2)*x - 0.005*x/2*x,
           a0*(1 - x/2)*x - 1*y - 0.743436700916726*y,
           x + y - conc]
    sym = [x, y, a0]
    # there are 4 solutions but only two are valid
    assert len(nonlinsolve(eqs, sym)) == 2
    # float
    lam, a0, conc = symbols('lam a0 conc')
    eqs = [lam + 2*y - a0*(1 - x/2)*x - 0.005*x/2*x,
           a0*(1 - x/2)*x - 1*y - 0.743436700916726*y,
           x + y - conc]
    sym = [x, y, a0]
    assert len(nonlinsolve(eqs, sym)) == 2


def test_issue_2777():
    # the equations represent two circles
    x, y = symbols('x y', real=True)
    e1, e2 = sqrt(x**2 + y**2) - 10, sqrt(y**2 + (-x + 10)**2) - 3
    a, b = 191/S(20), 3*sqrt(391)/20
    ans = {(a, -b), (a, b)}
    assert nonlinsolve((e1, e2), (x, y)) == ans
    assert nonlinsolve((e1, e2/(x - a)), (x, y)) == S.EmptySet
    # make the 2nd circle's radius be -3
    e2 += 6
    assert nonlinsolve((e1, e2), (x, y)) == S.EmptySet


def test_issue_8828():
    x1 = 0
    y1 = -620
    r1 = 920
    x2 = 126
    y2 = 276
    x3 = 51
    y3 = 205
    r3 = 104
    v = [x, y, z]

    f1 = (x - x1)**2 + (y - y1)**2 - (r1 - z)**2
    f2 = (x2 - x)**2 + (y2 - y)**2 - z**2
    f3 = (x - x3)**2 + (y - y3)**2 - (r3 - z)**2
    F = [f1, f2, f3]

    g1 = sqrt((x - x1)**2 + (y - y1)**2) + z - r1
    g2 = f2
    g3 = sqrt((x - x3)**2 + (y - y3)**2) + z - r3
    G = [g1, g2, g3]

    # both soln same
    A = nonlinsolve(F, v)
    B = nonlinsolve(G, v)
    assert A == B


def test_nonlinsolve_conditionset():
    # when solveset failed to solve all the eq
    # return conditionset
    f = Function('f')
    f1 = f(x) - pi/2
    f2 = f(y) - 3*pi/2
    intermediate_system = FiniteSet(2*f(x) - pi, 2*f(y) - 3*pi)
    symbols = Tuple(x, y)
    soln = ConditionSet(
        symbols,
        intermediate_system,
        S.Complexes)
    assert nonlinsolve([f1, f2], [x, y]) == soln


def test_substitution_basic():
    assert substitution([], [x, y]) == S.EmptySet
    assert substitution([], []) == S.EmptySet
    system = [2*x**2 + 3*y**2 - 30, 3*x**2 - 2*y**2 - 19]
    soln = FiniteSet((-3, -2), (-3, 2), (3, -2), (3, 2))
    assert substitution(system, [x, y]) == soln

    soln = FiniteSet((-1, 1))
    assert substitution([x + y], [x], [{y: 1}], [y], set([]), [x, y]) == soln
    assert substitution(
        [x + y], [x], [{y: 1}], [y],
        set([x + 1]), [y, x]) == S.EmptySet


def test_issue_5132_substitution():
    x, y, z, r, t = symbols('x, y, z, r, t', real=True)
    system = [r - x**2 - y**2, tan(t) - y/x]
    s_x_1 = Complement(FiniteSet(-sqrt(r/(tan(t)**2 + 1))), FiniteSet(0))
    s_x_2 = Complement(FiniteSet(sqrt(r/(tan(t)**2 + 1))), FiniteSet(0))
    s_y = sqrt(r/(tan(t)**2 + 1))*tan(t)
    soln = FiniteSet((s_x_2, s_y)) + FiniteSet((s_x_1, -s_y))
    assert substitution(system, [x, y]) == soln

    n = Dummy('n')
    eqs = [exp(x)**2 - sin(y) + z**2, 1/exp(y) - 3]
    s_real_y = -log(3)
    s_real_z = sqrt(-exp(2*x) - sin(log(3)))
    soln_real = FiniteSet((s_real_y, s_real_z), (s_real_y, -s_real_z))
    lam = Lambda(n, 2*n*I*pi + Mod(-log(3), 2*I*pi))
    s_complex_y = ImageSet(lam, S.Integers)
    lam = Lambda(n, sqrt(-exp(2*x) + sin(2*n*I*pi + Mod(-log(3), 2*I*pi))))
    s_complex_z_1 = ImageSet(lam, S.Integers)
    lam = Lambda(n, -sqrt(-exp(2*x) + sin(2*n*I*pi + Mod(-log(3), 2*I*pi))))
    s_complex_z_2 = ImageSet(lam, S.Integers)
    soln_complex = FiniteSet(
                                            (s_complex_y, s_complex_z_1),
                                            (s_complex_y, s_complex_z_2)
                                        )
    soln = soln_real + soln_complex
    assert substitution(eqs, [y, z]) == soln


def test_raises_substitution():
    raises(ValueError, lambda: substitution([x**2 -1], []))
    raises(TypeError, lambda: substitution([x**2 -1]))
    raises(ValueError, lambda: substitution([x**2 -1], [sin(x)]))
    raises(TypeError, lambda: substitution([x**2 -1], x))
    raises(TypeError, lambda: substitution([x**2 -1], 1))

# end of tests for nonlinsolve


def test_issue_9556():
    x = Symbol('x')
    b = Symbol('b', positive=True)

    assert solveset(Abs(x) + 1, x, S.Reals) == EmptySet()
    assert solveset(Abs(x) + b, x, S.Reals) == EmptySet()
    assert solveset(Eq(b, -1), b, S.Reals) == EmptySet()


def test_issue_9611():
    x = Symbol('x')
    a = Symbol('a')
    y = Symbol('y')

    assert solveset(Eq(x - x + a, a), x, S.Reals) == S.Reals
    assert solveset(Eq(y - y + a, a), y) == S.Complexes


def test_issue_9557():
    x = Symbol('x')
    a = Symbol('a')

    assert solveset(x**2 + a, x, S.Reals) == Intersection(S.Reals,
        FiniteSet(-sqrt(-a), sqrt(-a)))


def test_issue_9778():
    assert solveset(x**3 + 1, x, S.Reals) == FiniteSet(-1)
    assert solveset(x**(S(3)/5) + 1, x, S.Reals) == S.EmptySet
    assert solveset(x**3 + y, x, S.Reals) == \
        FiniteSet(-Abs(y)**(S(1)/3)*sign(y))


def test_issue_10214():
    assert solveset(x**(S(3)/2) + 4, x, S.Reals) == S.EmptySet
    assert solveset(x**(S(-3)/2) + 4, x, S.Reals) == S.EmptySet

    ans = FiniteSet(-2**(S(2)/3))
    assert solveset(x**(S(3)) + 4, x, S.Reals) == ans
    assert (x**(S(3)) + 4).subs(x,list(ans)[0]) == 0 # substituting ans and verifying the result.
    assert (x**(S(3)) + 4).subs(x,-(-2)**(2/S(3))) == 0


def test_issue_9849():
    assert solveset(Abs(sin(x)) + 1, x, S.Reals) == S.EmptySet


def test_issue_9953():
    assert linsolve([ ], x) == S.EmptySet


def test_issue_9913():
    assert solveset(2*x + 1/(x - 10)**2, x, S.Reals) == \
        FiniteSet(-(3*sqrt(24081)/4 + S(4027)/4)**(S(1)/3)/3 - 100/
                (3*(3*sqrt(24081)/4 + S(4027)/4)**(S(1)/3)) + S(20)/3)


def test_issue_10397():
    assert solveset(sqrt(x), x, S.Complexes) == FiniteSet(0)


def test_simplification():
    eq = x + (a - b)/(-2*a + 2*b)
    assert solveset(eq, x) == FiniteSet(S.Half)
    assert solveset(eq, x, S.Reals) == FiniteSet(S.Half)


def test_issue_10555():
    f = Function('f')
    g = Function('g')
    assert solveset(f(x) - pi/2, x, S.Reals) == \
        ConditionSet(x, Eq(f(x) - pi/2, 0), S.Reals)
    assert solveset(f(g(x)) - pi/2, g(x), S.Reals) == \
        ConditionSet(g(x), Eq(f(g(x)) - pi/2, 0), S.Reals)


def test_issue_8715():
    eq = x + 1/x > -2 + 1/x
    assert solveset(eq, x, S.Reals) == \
        (Interval.open(-2, oo) - FiniteSet(0))
    assert solveset(eq.subs(x,log(x)), x, S.Reals) == \
        Interval.open(exp(-2), oo) - FiniteSet(1)


def test_issue_11174():
    r, t = symbols('r t')
    eq = z**2 + exp(2*x) - sin(y)
    soln = Intersection(S.Reals, FiniteSet(log(-z**2 + sin(y))/2))
    assert solveset(eq, x, S.Reals) == soln

    eq = sqrt(r)*Abs(tan(t))/sqrt(tan(t)**2 + 1) + x*tan(t)
    s = -sqrt(r)*Abs(tan(t))/(sqrt(tan(t)**2 + 1)*tan(t))
    soln = Intersection(S.Reals, FiniteSet(s))
    assert solveset(eq, x, S.Reals) == soln


def test_issue_11534():
    # eq and eq2 should give the same solution as a Complement
    eq = -y + x/sqrt(-x**2 + 1)
    eq2 = -y**2 + x**2/(-x**2 + 1)
    soln = Complement(FiniteSet(-y/sqrt(y**2 + 1), y/sqrt(y**2 + 1)), FiniteSet(-1, 1))
    assert solveset(eq, x, S.Reals) == soln
    assert solveset(eq2, x, S.Reals) == soln


def test_issue_10477():
    assert solveset((x**2 + 4*x - 3)/x < 2, x, S.Reals) == \
        Union(Interval.open(-oo, -3), Interval.open(0, 1))


def test_issue_10671():
    assert solveset(sin(y), y, Interval(0, pi)) == FiniteSet(0, pi)
    i = Interval(1, 10)
    assert solveset((1/x).diff(x) < 0, x, i) == i


def test_issue_11064():
    eq = x + sqrt(x**2 - 5)
    assert solveset(eq > 0, x, S.Reals) == \
        Interval(sqrt(5), oo)
    assert solveset(eq < 0, x, S.Reals) == \
        Interval(-oo, -sqrt(5))
    assert solveset(eq > sqrt(5), x, S.Reals) == \
        Interval.Lopen(sqrt(5), oo)


def test_issue_12478():
    eq = sqrt(x - 2) + 2
    soln = solveset_real(eq, x)
    assert soln is S.EmptySet
    assert solveset(eq < 0, x, S.Reals) is S.EmptySet
    assert solveset(eq > 0, x, S.Reals) == Interval(2, oo)


def test_issue_12429():
    eq = solveset(log(x)/x <= 0, x, S.Reals)
    sol = Interval.Lopen(0, 1)
    assert eq == sol


def test_solveset_arg():
    assert solveset(arg(x), x, S.Reals)  == Interval.open(0, oo)
    assert solveset(arg(4*x -3), x) == Interval.open(3/4, oo)


def test__is_finite_with_finite_vars():
    f = _is_finite_with_finite_vars
    # issue 12482
    assert all(f(1/x) is None for x in (
        Dummy(), Dummy(real=True), Dummy(complex=True)))
    assert f(1/Dummy(real=False)) is True  # b/c it's finite but not 0


def test_issue_13550():
    assert solveset(x**2 - 2*x - 15, symbol = x, domain = Interval(-oo, 0)) == FiniteSet(-3)


def test_issue_13849():
    t = symbols('t')
    assert nonlinsolve((t*(sqrt(5) + sqrt(2)) - sqrt(2), t), t) == EmptySet()


def test_issue_14223():
    x = Symbol('x')
    assert solveset((Abs(x + Min(x, 2)) - 2).rewrite(Piecewise), x,
        S.Reals) == FiniteSet(-1, 1)
    assert solveset((Abs(x + Min(x, 2)) - 2).rewrite(Piecewise), x,
        Interval(0, 2)) == FiniteSet(1)


def test_issue_10158():
    x = Symbol('x')
    dom = S.Reals
    assert solveset(x*Max(x, 15) - 10, x, dom) == FiniteSet(2/S(3))
    assert solveset(x*Min(x, 15) - 10, x, dom) == FiniteSet(-sqrt(10), sqrt(10))
    assert solveset(Max(Abs(x - 3) - 1, x + 2) - 3, x, dom) == FiniteSet(-1, 1)
    assert solveset(Abs(x - 1) - Abs(y), x, dom) == FiniteSet(-Abs(y) + 1, Abs(y) + 1)
    assert solveset(Abs(x + 4*Abs(x + 1)), x, dom) == FiniteSet(-4/S(3), -4/S(5))
    assert solveset(2*Abs(x + Abs(x + Max(3, x))) - 2, x, S.Reals) == FiniteSet(-1, -2)
    dom = S.Complexes
    assert solveset(x*Max(x, 15) - 10, x, dom) == \
        ConditionSet(x, Eq(x*Max(15, x) - 10, 0), dom)
    assert solveset(x*Min(x, 15) - 10, x, dom) == \
        ConditionSet(x, Eq(x*Min(15, x) - 10, 0), dom)
    raises(ValueError, lambda: solveset(Max(Abs(x - 3) - 1, x + 2) - 3, x, dom))
    raises(ValueError, lambda: solveset(Abs(x - 1) - Abs(y), x, dom))
    raises(ValueError, lambda: solveset(Abs(x + 4*Abs(x + 1)), x, dom))


def test_issue_14300():
    x, y, n = symbols('x y n')

    f = 1 - exp(-18000000*x) - y
    a1 = FiniteSet(-log(-y + 1)/18000000)

    assert solveset(f, x, S.Reals) == \
        Intersection(S.Reals, a1)
    assert solveset(f, x) == \
        ImageSet(Lambda(n, -I*(2*n*pi + arg(-y + 1))/18000000 -
            log(Abs(y - 1))/18000000), S.Integers)


<<<<<<< HEAD
def test_transolve():
    from sympy.abc import x, y
    from sympy.simplify import simplify

    #### exponential equations ####

    e1 = 3**(2*x) - 2**(x + 3)
    e2 = 4**(5 - 9*x) - 8**(2 - x)
    e3 = 2**x + 4**x
    e4 = exp(log(5)*x) - 2**x
    e5 = x**(y*z) - x     # issue 10864
    e6 = 5**(x/2) - 2**(x/3)
    e7 = 2**(x) + 4**(x) + 8**(x) - 84
    e8 = 4**(x+1) + 4**(x+2) + 4**(x-1) - 3**(x+2) -3**(x+3)

    f1 = exp(x/y)*exp(-z/y) - 2
    f2 = x**x

    assert solveset(e1, x, S.Reals) == FiniteSet(-3*log(2)/(-2*log(3) + log(2)))
    assert simplify(solveset(e2, x, S.Reals)) == FiniteSet(4/S(15))
    assert solveset(e3, x, S.Reals) == S.EmptySet
    assert solveset(e4, x, S.Reals) == FiniteSet(0)
    assert solveset(e5, x, S.Reals) == FiniteSet(1)
    assert solveset(e6, x, S.Reals) == FiniteSet(0)
    assert simplify(solveset(e7, x, S.Reals)) == FiniteSet(2)
    assert solveset(e8, x, S.Reals) == FiniteSet(2)
    assert solveset(f1, x, S.Reals) == Intersection(S.Reals, FiniteSet(y*log(2*exp(z/y))))
    assert solveset(f2, x, S.Reals) == S.EmptySet


def test_expo_conditionset():
    from sympy.abc import x, y

    f1 = (exp(x) + 1)**x - 2
    f2 = (x + 2)**y*x - 3

    assert solveset(f1, x, S.Reals) == ConditionSet(x, Eq(log(x) - log(-exp(x) - 1), 0), S.Reals)
    assert solveset(f2, x ,S.Reals) == ConditionSet(x, Eq(x*(x + 2)**y - 3, 0), S.Reals)

@XFAIL
def test_expo_fail():
    from sympy.abc import x, y, z, a, b

    assert solveset(z**x - y, x, S.Reals) == Intersection(S.Reals, FiniteSet(log(y)/log(z)))
    assert solveset(y - a*x**b, x) == FiniteSet((y/a)**(1/b))
    assert solveset(Poly(exp(x) + exp(-x) - 4)) == FiniteSet(log(-sqrt(3) + 2), log(sqrt(3) + 2))

    w = symbols('w', integer=True)
    f1 = 2*x**w - 4*y**w
    f2 = (x/y)**w - 2
    ans1 = solveset(f1, w, S.Reals)
    ans2 = solveset(f2, w, S.Reals)
    assert ans1 == ans2
=======
def test_issue_14454():
    x = Symbol('x')
    number = CRootOf(x**4 + x - 1, 2)
    raises(ValueError, lambda: invert_real(number, 0, x, S.Reals))
    assert invert_real(x**2, number, x, S.Reals)  # no error
>>>>>>> 125e8863
<|MERGE_RESOLUTION|>--- conflicted
+++ resolved
@@ -1744,7 +1744,13 @@
             log(Abs(y - 1))/18000000), S.Integers)
 
 
-<<<<<<< HEAD
+def test_issue_14454():
+    x = Symbol('x')
+    number = CRootOf(x**4 + x - 1, 2)
+    raises(ValueError, lambda: invert_real(number, 0, x, S.Reals))
+    assert invert_real(x**2, number, x, S.Reals)  # no error
+
+
 def test_transolve():
     from sympy.abc import x, y
     from sympy.simplify import simplify
@@ -1797,11 +1803,4 @@
     f2 = (x/y)**w - 2
     ans1 = solveset(f1, w, S.Reals)
     ans2 = solveset(f2, w, S.Reals)
-    assert ans1 == ans2
-=======
-def test_issue_14454():
-    x = Symbol('x')
-    number = CRootOf(x**4 + x - 1, 2)
-    raises(ValueError, lambda: invert_real(number, 0, x, S.Reals))
-    assert invert_real(x**2, number, x, S.Reals)  # no error
->>>>>>> 125e8863
+    assert ans1 == ans2