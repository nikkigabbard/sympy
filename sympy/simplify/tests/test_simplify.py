--- conflicted
+++ resolved
@@ -1,17 +1,9 @@
-<<<<<<< HEAD
-from sympy import Symbol, symbols, together, hypersimp, factorial, binomial, \
-        collect, Function, powsimp, separate, sin, exp, Rational, fraction, \
-        simplify, trigsimp, cos, tan, cot, log, ratsimp, Matrix, pi, integrate, \
-        solve, nsimplify, GoldenRatio, sqrt, E, I, sympify, atan, Derivative, \
-        S, diff, oo, Eq, Integer, gamma, acos, Integral, logcombine, separatevars, erf
-=======
 from sympy import (Symbol, symbols, hypersimp, factorial, binomial,
     collect, Function, powsimp, separate, sin, exp, Rational, fraction,
     simplify, trigsimp, cos, tan, cot, log, ratsimp, Matrix, pi, integrate,
     solve, nsimplify, GoldenRatio, sqrt, E, I, sympify, atan, Derivative,
     S, diff, oo, Eq, Integer, gamma, acos, Integral, logcombine, Wild,
     separatevars, erf, rcollect, count_ops, combsimp, posify)
->>>>>>> c9470ac4
 from sympy.utilities import all
 from sympy.utilities.pytest import XFAIL
 
@@ -49,11 +41,7 @@
 
     f = A*B/D - A*C/D + A*C*erf(x)/D - A*B*erf(x)/D + 2*A/D
 
-<<<<<<< HEAD
-    assert ratsimp(f) == A*B/8 - A*C/8 + A/(4 - 4*erf(x))
-=======
     assert ratsimp(f) == A*B/8 - A*C/8 - A/(4*erf(x) - 4)
->>>>>>> c9470ac4
 
 def test_trigsimp1():
     x, y = symbols('x,y')
@@ -171,8 +159,6 @@
 
     assert simplify(f) == (y + a*z)/(z + t)
 
-<<<<<<< HEAD
-=======
     A, B = symbols('A,B', commutative=False)
 
     assert simplify(A*B - B*A) == A*B - B*A
@@ -200,7 +186,6 @@
         # If ratio=oo, simplify() is always applied:
         assert simplify(r, ratio=oo) is not r
 
->>>>>>> c9470ac4
 def test_simplify_issue_1308():
     assert simplify(exp(-Rational(1, 2)) + exp(-Rational(3, 2))) == \
         (1 + E)*exp(-Rational(3, 2))
@@ -471,14 +456,8 @@
 def test_separatevars_advanced_factor():
     x,y,z = symbols('x,y,z')
     assert separatevars(1 + log(x)*log(y) + log(x) + log(y)) == (log(x) + 1)*(log(y) + 1)
-<<<<<<< HEAD
-    assert separatevars(1 + x - log(z) - x*log(z) - exp(y)*log(z) - \
-        x*exp(y)*log(z) + x*exp(y) + exp(y)) == \
-        (1 + x)*(1 - log(z))*(1 + exp(y))
-=======
     assert separatevars(1 + x - log(z) - x*log(z) - exp(y)*log(z) - x*exp(y)*log(z) + x*exp(y) + exp(y)) == \
         -((x + 1)*(log(z) - 1)*(exp(y) + 1))
->>>>>>> c9470ac4
     x, y = symbols('x,y', positive=True)
     assert separatevars(1 + log(x**log(y)) + log(x*y)) == (log(x) + 1)*(log(y) + 1)
 
@@ -504,17 +483,6 @@
     term = binomial(n, k)*(-1)**k/factorial(k)
     assert hypersimp(term, k) == (k - n)/(k**2+2*k+1)
 
-<<<<<<< HEAD
-def test_together2():
-    x, y, z = symbols("x,y,z")
-    assert together(1/(x*y) + 1/y**2) == 1/x*y**(-2)*(x + y)
-    assert together(1/(1 + 1/x)) == x/(1 + x)
-    x = symbols("x", nonnegative=True)
-    y = symbols("y", real=True)
-    assert together(1/x**y + 1/x**(y-1)) == x**(-y)*(1 + x)
-
-=======
->>>>>>> c9470ac4
 def test_nsimplify():
     x = Symbol("x")
     assert nsimplify(0) == 0
@@ -652,16 +620,6 @@
     assert powdenest(e) == ((x**2*y**4)**a)**(3*x*y)
 
 @XFAIL
-<<<<<<< HEAD
-def test_logcombine_2():
-    # The same as one of the tests above, but with Rational(a, b) replaced with a/b.
-    # This fails because of a bug in matches.  See issue 1274.
-    x, y = symbols("x,y")
-    assert logcombine((x*y+sqrt(x**4+y**4)+log(x)-log(y))/(pi*x**(2/3)*y**(3/2)), \
-        assume_pos_real=True) == log(x**(1/(pi*x**(2/3)*y**(3/2)))*y**(-1/\
-        (pi*x**(2/3)*y**(3/2)))) + (x**4 + y**4)**(1/2)/(pi*x**(2/3)*y**(3/2)) + \
-        x**(1/3)/(pi*y**(1/2))
-=======
 def test_powdenest_fail_in_polys():
     from sympy import powdenest
     from sympy.abc import x, y, z, a, b
@@ -694,5 +652,4 @@
     assert combsimp(binomial(n + 2, k + S(1)/2)) == \
         4*((n + 1)*(n + 2)*binomial(n, k + S(1)/2))/((2*k - 2*n - 1)*(2*k - 2*n - 3))
     assert combsimp(binomial(n + 2, k + 2.0)) == \
-        -((1.0*n + 2.0)*binomial(n + 1.0, k + 2.0))/(k - n)
->>>>>>> c9470ac4
+        -((1.0*n + 2.0)*binomial(n + 1.0, k + 2.0))/(k - n)