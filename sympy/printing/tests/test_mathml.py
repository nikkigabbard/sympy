from sympy import diff, Integral, Limit, sin, Symbol, Integer, Rational, cos, \
    tan, asin, acos, atan, sinh, cosh, tanh, asinh, acosh, atanh, E, I, oo, \
    pi, GoldenRatio, EulerGamma, Sum, Eq, Ne, Ge, Lt, Float, Matrix, Basic, S, \
<<<<<<< HEAD
    MatrixSymbol, Function, Derivative, log
from sympy import elliptic_k, totient, reduced_totient, primenu, primeomega, \
    fresnelc, fresnels, Heaviside
from sympy.calculus.util import AccumBounds
=======
    MatrixSymbol, Function, Derivative, log, true, false, Range, Min, Max, \
    Lambda, IndexedBase, symbols
>>>>>>> d9fa584c
from sympy.core.containers import Tuple
from sympy.functions.combinatorial.factorials import factorial, factorial2, binomial
<<<<<<< HEAD
from sympy.functions.special.gamma_functions import gamma, lowergamma, uppergamma
from sympy.functions.special.zeta_functions import polylog, lerchphi, zeta, dirichlet_eta
=======
from sympy.functions.elementary.complexes import re, im, Abs, conjugate
from sympy.functions.elementary.exponential import exp
from sympy.functions.elementary.integers import floor, ceiling
from sympy.functions.special.zeta_functions import polylog, lerchphi
>>>>>>> d9fa584c
from sympy.logic.boolalg import And, Or, Implies, Equivalent, Xor, Not
from sympy.matrices.expressions.determinant import Determinant
from sympy.printing.mathml import mathml, MathMLContentPrinter, MathMLPresentationPrinter, \
    MathMLPrinter
<<<<<<< HEAD
from sympy.sets.sets import FiniteSet, Union, Intersection, Complement, \
    SymmetricDifference, Interval
from sympy.stats.rv import RandomSymbol
=======
from sympy.sets.sets import FiniteSet, Union, Intersection, Complement, SymmetricDifference
from sympy.stats.rv import RandomSymbol
from sympy.sets.sets import Interval
>>>>>>> d9fa584c
from sympy.utilities.pytest import raises

x = Symbol('x')
y = Symbol('y')
mp = MathMLContentPrinter()
mpp = MathMLPresentationPrinter()

def test_mathml_printer():
    m = MathMLPrinter()
    assert m.doprint(1+x) == mp.doprint(1+x)


def test_content_printmethod():
    assert mp.doprint(1 + x) == '<apply><plus/><ci>x</ci><cn>1</cn></apply>'


def test_content_mathml_core():
    mml_1 = mp._print(1 + x)
    assert mml_1.nodeName == 'apply'
    nodes = mml_1.childNodes
    assert len(nodes) == 3
    assert nodes[0].nodeName == 'plus'
    assert nodes[0].hasChildNodes() is False
    assert nodes[0].nodeValue is None
    assert nodes[1].nodeName in ['cn', 'ci']
    if nodes[1].nodeName == 'cn':
        assert nodes[1].childNodes[0].nodeValue == '1'
        assert nodes[2].childNodes[0].nodeValue == 'x'
    else:
        assert nodes[1].childNodes[0].nodeValue == 'x'
        assert nodes[2].childNodes[0].nodeValue == '1'

    mml_2 = mp._print(x**2)
    assert mml_2.nodeName == 'apply'
    nodes = mml_2.childNodes
    assert nodes[1].childNodes[0].nodeValue == 'x'
    assert nodes[2].childNodes[0].nodeValue == '2'

    mml_3 = mp._print(2*x)
    assert mml_3.nodeName == 'apply'
    nodes = mml_3.childNodes
    assert nodes[0].nodeName == 'times'
    assert nodes[1].childNodes[0].nodeValue == '2'
    assert nodes[2].childNodes[0].nodeValue == 'x'

    mml = mp._print(Float(1.0, 2)*x)
    assert mml.nodeName == 'apply'
    nodes = mml.childNodes
    assert nodes[0].nodeName == 'times'
    assert nodes[1].childNodes[0].nodeValue == '1.0'
    assert nodes[2].childNodes[0].nodeValue == 'x'


def test_content_mathml_functions():
    mml_1 = mp._print(sin(x))
    assert mml_1.nodeName == 'apply'
    assert mml_1.childNodes[0].nodeName == 'sin'
    assert mml_1.childNodes[1].nodeName == 'ci'

    mml_2 = mp._print(diff(sin(x), x, evaluate=False))
    assert mml_2.nodeName == 'apply'
    assert mml_2.childNodes[0].nodeName == 'diff'
    assert mml_2.childNodes[1].nodeName == 'bvar'
    assert mml_2.childNodes[1].childNodes[
        0].nodeName == 'ci'  # below bvar there's <ci>x/ci>

    mml_3 = mp._print(diff(cos(x*y), x, evaluate=False))
    assert mml_3.nodeName == 'apply'
    assert mml_3.childNodes[0].nodeName == 'partialdiff'
    assert mml_3.childNodes[1].nodeName == 'bvar'
    assert mml_3.childNodes[1].childNodes[
        0].nodeName == 'ci'  # below bvar there's <ci>x/ci>


def test_content_mathml_limits():
    # XXX No unevaluated limits
    lim_fun = sin(x)/x
    mml_1 = mp._print(Limit(lim_fun, x, 0))
    assert mml_1.childNodes[0].nodeName == 'limit'
    assert mml_1.childNodes[1].nodeName == 'bvar'
    assert mml_1.childNodes[2].nodeName == 'lowlimit'
    assert mml_1.childNodes[3].toxml() == mp._print(lim_fun).toxml()


def test_content_mathml_integrals():
    integrand = x
    mml_1 = mp._print(Integral(integrand, (x, 0, 1)))
    assert mml_1.childNodes[0].nodeName == 'int'
    assert mml_1.childNodes[1].nodeName == 'bvar'
    assert mml_1.childNodes[2].nodeName == 'lowlimit'
    assert mml_1.childNodes[3].nodeName == 'uplimit'
    assert mml_1.childNodes[4].toxml() == mp._print(integrand).toxml()

def test_content_mathml_matrices():
    A = Matrix([1, 2, 3])
    B = Matrix([[0, 5, 4], [2, 3, 1], [9, 7, 9]])
    mll_1 = mp._print(A)
    assert mll_1.childNodes[0].nodeName == 'matrixrow'
    assert mll_1.childNodes[0].childNodes[0].nodeName == 'cn'
    assert mll_1.childNodes[0].childNodes[0].childNodes[0].nodeValue == '1'
    assert mll_1.childNodes[1].nodeName == 'matrixrow'
    assert mll_1.childNodes[1].childNodes[0].nodeName == 'cn'
    assert mll_1.childNodes[1].childNodes[0].childNodes[0].nodeValue == '2'
    assert mll_1.childNodes[2].nodeName == 'matrixrow'
    assert mll_1.childNodes[2].childNodes[0].nodeName == 'cn'
    assert mll_1.childNodes[2].childNodes[0].childNodes[0].nodeValue == '3'
    mll_2 = mp._print(B)
    assert mll_2.childNodes[0].nodeName == 'matrixrow'
    assert mll_2.childNodes[0].childNodes[0].nodeName == 'cn'
    assert mll_2.childNodes[0].childNodes[0].childNodes[0].nodeValue == '0'
    assert mll_2.childNodes[0].childNodes[1].nodeName == 'cn'
    assert mll_2.childNodes[0].childNodes[1].childNodes[0].nodeValue == '5'
    assert mll_2.childNodes[0].childNodes[2].nodeName == 'cn'
    assert mll_2.childNodes[0].childNodes[2].childNodes[0].nodeValue == '4'
    assert mll_2.childNodes[1].nodeName == 'matrixrow'
    assert mll_2.childNodes[1].childNodes[0].nodeName == 'cn'
    assert mll_2.childNodes[1].childNodes[0].childNodes[0].nodeValue == '2'
    assert mll_2.childNodes[1].childNodes[1].nodeName == 'cn'
    assert mll_2.childNodes[1].childNodes[1].childNodes[0].nodeValue == '3'
    assert mll_2.childNodes[1].childNodes[2].nodeName == 'cn'
    assert mll_2.childNodes[1].childNodes[2].childNodes[0].nodeValue == '1'
    assert mll_2.childNodes[2].nodeName == 'matrixrow'
    assert mll_2.childNodes[2].childNodes[0].nodeName == 'cn'
    assert mll_2.childNodes[2].childNodes[0].childNodes[0].nodeValue == '9'
    assert mll_2.childNodes[2].childNodes[1].nodeName == 'cn'
    assert mll_2.childNodes[2].childNodes[1].childNodes[0].nodeValue == '7'
    assert mll_2.childNodes[2].childNodes[2].nodeName == 'cn'
    assert mll_2.childNodes[2].childNodes[2].childNodes[0].nodeValue == '9'

def test_content_mathml_sums():
    summand = x
    mml_1 = mp._print(Sum(summand, (x, 1, 10)))
    assert mml_1.childNodes[0].nodeName == 'sum'
    assert mml_1.childNodes[1].nodeName == 'bvar'
    assert mml_1.childNodes[2].nodeName == 'lowlimit'
    assert mml_1.childNodes[3].nodeName == 'uplimit'
    assert mml_1.childNodes[4].toxml() == mp._print(summand).toxml()


def test_content_mathml_tuples():
    mml_1 = mp._print([2])
    assert mml_1.nodeName == 'list'
    assert mml_1.childNodes[0].nodeName == 'cn'
    assert len(mml_1.childNodes) == 1

    mml_2 = mp._print([2, Integer(1)])
    assert mml_2.nodeName == 'list'
    assert mml_2.childNodes[0].nodeName == 'cn'
    assert mml_2.childNodes[1].nodeName == 'cn'
    assert len(mml_2.childNodes) == 2


def test_content_mathml_add():
    mml = mp._print(x**5 - x**4 + x)
    assert mml.childNodes[0].nodeName == 'plus'
    assert mml.childNodes[1].childNodes[0].nodeName == 'minus'
    assert mml.childNodes[1].childNodes[1].nodeName == 'apply'


def test_content_mathml_Rational():
    mml_1 = mp._print(Rational(1, 1))
    """should just return a number"""
    assert mml_1.nodeName == 'cn'

    mml_2 = mp._print(Rational(2, 5))
    assert mml_2.childNodes[0].nodeName == 'divide'


def test_content_mathml_constants():
    mml = mp._print(I)
    assert mml.nodeName == 'imaginaryi'

    mml = mp._print(E)
    assert mml.nodeName == 'exponentiale'

    mml = mp._print(oo)
    assert mml.nodeName == 'infinity'

    mml = mp._print(pi)
    assert mml.nodeName == 'pi'

    assert mathml(GoldenRatio) == '<cn>&#966;</cn>'

    mml = mathml(EulerGamma)
    assert mml == '<eulergamma/>'


def test_content_mathml_trig():
    mml = mp._print(sin(x))
    assert mml.childNodes[0].nodeName == 'sin'

    mml = mp._print(cos(x))
    assert mml.childNodes[0].nodeName == 'cos'

    mml = mp._print(tan(x))
    assert mml.childNodes[0].nodeName == 'tan'

    mml = mp._print(asin(x))
    assert mml.childNodes[0].nodeName == 'arcsin'

    mml = mp._print(acos(x))
    assert mml.childNodes[0].nodeName == 'arccos'

    mml = mp._print(atan(x))
    assert mml.childNodes[0].nodeName == 'arctan'

    mml = mp._print(sinh(x))
    assert mml.childNodes[0].nodeName == 'sinh'

    mml = mp._print(cosh(x))
    assert mml.childNodes[0].nodeName == 'cosh'

    mml = mp._print(tanh(x))
    assert mml.childNodes[0].nodeName == 'tanh'

    mml = mp._print(asinh(x))
    assert mml.childNodes[0].nodeName == 'arcsinh'

    mml = mp._print(atanh(x))
    assert mml.childNodes[0].nodeName == 'arctanh'

    mml = mp._print(acosh(x))
    assert mml.childNodes[0].nodeName == 'arccosh'


def test_content_mathml_relational():
    mml_1 = mp._print(Eq(x, 1))
    assert mml_1.nodeName == 'apply'
    assert mml_1.childNodes[0].nodeName == 'eq'
    assert mml_1.childNodes[1].nodeName == 'ci'
    assert mml_1.childNodes[1].childNodes[0].nodeValue == 'x'
    assert mml_1.childNodes[2].nodeName == 'cn'
    assert mml_1.childNodes[2].childNodes[0].nodeValue == '1'

    mml_2 = mp._print(Ne(1, x))
    assert mml_2.nodeName == 'apply'
    assert mml_2.childNodes[0].nodeName == 'neq'
    assert mml_2.childNodes[1].nodeName == 'cn'
    assert mml_2.childNodes[1].childNodes[0].nodeValue == '1'
    assert mml_2.childNodes[2].nodeName == 'ci'
    assert mml_2.childNodes[2].childNodes[0].nodeValue == 'x'

    mml_3 = mp._print(Ge(1, x))
    assert mml_3.nodeName == 'apply'
    assert mml_3.childNodes[0].nodeName == 'geq'
    assert mml_3.childNodes[1].nodeName == 'cn'
    assert mml_3.childNodes[1].childNodes[0].nodeValue == '1'
    assert mml_3.childNodes[2].nodeName == 'ci'
    assert mml_3.childNodes[2].childNodes[0].nodeValue == 'x'

    mml_4 = mp._print(Lt(1, x))
    assert mml_4.nodeName == 'apply'
    assert mml_4.childNodes[0].nodeName == 'lt'
    assert mml_4.childNodes[1].nodeName == 'cn'
    assert mml_4.childNodes[1].childNodes[0].nodeValue == '1'
    assert mml_4.childNodes[2].nodeName == 'ci'
    assert mml_4.childNodes[2].childNodes[0].nodeValue == 'x'


def test_content_symbol():
    mml = mp._print(Symbol("x"))
    assert mml.nodeName == 'ci'
    assert mml.childNodes[0].nodeValue == 'x'
    del mml

    mml = mp._print(Symbol("x^2"))
    assert mml.nodeName == 'ci'
    assert mml.childNodes[0].nodeName == 'mml:msup'
    assert mml.childNodes[0].childNodes[0].nodeName == 'mml:mi'
    assert mml.childNodes[0].childNodes[0].childNodes[0].nodeValue == 'x'
    assert mml.childNodes[0].childNodes[1].nodeName == 'mml:mi'
    assert mml.childNodes[0].childNodes[1].childNodes[0].nodeValue == '2'
    del mml

    mml = mp._print(Symbol("x__2"))
    assert mml.nodeName == 'ci'
    assert mml.childNodes[0].nodeName == 'mml:msup'
    assert mml.childNodes[0].childNodes[0].nodeName == 'mml:mi'
    assert mml.childNodes[0].childNodes[0].childNodes[0].nodeValue == 'x'
    assert mml.childNodes[0].childNodes[1].nodeName == 'mml:mi'
    assert mml.childNodes[0].childNodes[1].childNodes[0].nodeValue == '2'
    del mml

    mml = mp._print(Symbol("x_2"))
    assert mml.nodeName == 'ci'
    assert mml.childNodes[0].nodeName == 'mml:msub'
    assert mml.childNodes[0].childNodes[0].nodeName == 'mml:mi'
    assert mml.childNodes[0].childNodes[0].childNodes[0].nodeValue == 'x'
    assert mml.childNodes[0].childNodes[1].nodeName == 'mml:mi'
    assert mml.childNodes[0].childNodes[1].childNodes[0].nodeValue == '2'
    del mml

    mml = mp._print(Symbol("x^3_2"))
    assert mml.nodeName == 'ci'
    assert mml.childNodes[0].nodeName == 'mml:msubsup'
    assert mml.childNodes[0].childNodes[0].nodeName == 'mml:mi'
    assert mml.childNodes[0].childNodes[0].childNodes[0].nodeValue == 'x'
    assert mml.childNodes[0].childNodes[1].nodeName == 'mml:mi'
    assert mml.childNodes[0].childNodes[1].childNodes[0].nodeValue == '2'
    assert mml.childNodes[0].childNodes[2].nodeName == 'mml:mi'
    assert mml.childNodes[0].childNodes[2].childNodes[0].nodeValue == '3'
    del mml

    mml = mp._print(Symbol("x__3_2"))
    assert mml.nodeName == 'ci'
    assert mml.childNodes[0].nodeName == 'mml:msubsup'
    assert mml.childNodes[0].childNodes[0].nodeName == 'mml:mi'
    assert mml.childNodes[0].childNodes[0].childNodes[0].nodeValue == 'x'
    assert mml.childNodes[0].childNodes[1].nodeName == 'mml:mi'
    assert mml.childNodes[0].childNodes[1].childNodes[0].nodeValue == '2'
    assert mml.childNodes[0].childNodes[2].nodeName == 'mml:mi'
    assert mml.childNodes[0].childNodes[2].childNodes[0].nodeValue == '3'
    del mml

    mml = mp._print(Symbol("x_2_a"))
    assert mml.nodeName == 'ci'
    assert mml.childNodes[0].nodeName == 'mml:msub'
    assert mml.childNodes[0].childNodes[0].nodeName == 'mml:mi'
    assert mml.childNodes[0].childNodes[0].childNodes[0].nodeValue == 'x'
    assert mml.childNodes[0].childNodes[1].nodeName == 'mml:mrow'
    assert mml.childNodes[0].childNodes[1].childNodes[0].nodeName == 'mml:mi'
    assert mml.childNodes[0].childNodes[1].childNodes[0].childNodes[
        0].nodeValue == '2'
    assert mml.childNodes[0].childNodes[1].childNodes[1].nodeName == 'mml:mo'
    assert mml.childNodes[0].childNodes[1].childNodes[1].childNodes[
        0].nodeValue == ' '
    assert mml.childNodes[0].childNodes[1].childNodes[2].nodeName == 'mml:mi'
    assert mml.childNodes[0].childNodes[1].childNodes[2].childNodes[
        0].nodeValue == 'a'
    del mml

    mml = mp._print(Symbol("x^2^a"))
    assert mml.nodeName == 'ci'
    assert mml.childNodes[0].nodeName == 'mml:msup'
    assert mml.childNodes[0].childNodes[0].nodeName == 'mml:mi'
    assert mml.childNodes[0].childNodes[0].childNodes[0].nodeValue == 'x'
    assert mml.childNodes[0].childNodes[1].nodeName == 'mml:mrow'
    assert mml.childNodes[0].childNodes[1].childNodes[0].nodeName == 'mml:mi'
    assert mml.childNodes[0].childNodes[1].childNodes[0].childNodes[
        0].nodeValue == '2'
    assert mml.childNodes[0].childNodes[1].childNodes[1].nodeName == 'mml:mo'
    assert mml.childNodes[0].childNodes[1].childNodes[1].childNodes[
        0].nodeValue == ' '
    assert mml.childNodes[0].childNodes[1].childNodes[2].nodeName == 'mml:mi'
    assert mml.childNodes[0].childNodes[1].childNodes[2].childNodes[
        0].nodeValue == 'a'
    del mml

    mml = mp._print(Symbol("x__2__a"))
    assert mml.nodeName == 'ci'
    assert mml.childNodes[0].nodeName == 'mml:msup'
    assert mml.childNodes[0].childNodes[0].nodeName == 'mml:mi'
    assert mml.childNodes[0].childNodes[0].childNodes[0].nodeValue == 'x'
    assert mml.childNodes[0].childNodes[1].nodeName == 'mml:mrow'
    assert mml.childNodes[0].childNodes[1].childNodes[0].nodeName == 'mml:mi'
    assert mml.childNodes[0].childNodes[1].childNodes[0].childNodes[
        0].nodeValue == '2'
    assert mml.childNodes[0].childNodes[1].childNodes[1].nodeName == 'mml:mo'
    assert mml.childNodes[0].childNodes[1].childNodes[1].childNodes[
        0].nodeValue == ' '
    assert mml.childNodes[0].childNodes[1].childNodes[2].nodeName == 'mml:mi'
    assert mml.childNodes[0].childNodes[1].childNodes[2].childNodes[
        0].nodeValue == 'a'
    del mml


def test_content_mathml_greek():
    mml = mp._print(Symbol('alpha'))
    assert mml.nodeName == 'ci'
    assert mml.childNodes[0].nodeValue == u'\N{GREEK SMALL LETTER ALPHA}'

    assert mp.doprint(Symbol('alpha')) == '<ci>&#945;</ci>'
    assert mp.doprint(Symbol('beta')) == '<ci>&#946;</ci>'
    assert mp.doprint(Symbol('gamma')) == '<ci>&#947;</ci>'
    assert mp.doprint(Symbol('delta')) == '<ci>&#948;</ci>'
    assert mp.doprint(Symbol('epsilon')) == '<ci>&#949;</ci>'
    assert mp.doprint(Symbol('zeta')) == '<ci>&#950;</ci>'
    assert mp.doprint(Symbol('eta')) == '<ci>&#951;</ci>'
    assert mp.doprint(Symbol('theta')) == '<ci>&#952;</ci>'
    assert mp.doprint(Symbol('iota')) == '<ci>&#953;</ci>'
    assert mp.doprint(Symbol('kappa')) == '<ci>&#954;</ci>'
    assert mp.doprint(Symbol('lambda')) == '<ci>&#955;</ci>'
    assert mp.doprint(Symbol('mu')) == '<ci>&#956;</ci>'
    assert mp.doprint(Symbol('nu')) == '<ci>&#957;</ci>'
    assert mp.doprint(Symbol('xi')) == '<ci>&#958;</ci>'
    assert mp.doprint(Symbol('omicron')) == '<ci>&#959;</ci>'
    assert mp.doprint(Symbol('pi')) == '<ci>&#960;</ci>'
    assert mp.doprint(Symbol('rho')) == '<ci>&#961;</ci>'
    assert mp.doprint(Symbol('varsigma')) == '<ci>&#962;</ci>', mp.doprint(Symbol('varsigma'))
    assert mp.doprint(Symbol('sigma')) == '<ci>&#963;</ci>'
    assert mp.doprint(Symbol('tau')) == '<ci>&#964;</ci>'
    assert mp.doprint(Symbol('upsilon')) == '<ci>&#965;</ci>'
    assert mp.doprint(Symbol('phi')) == '<ci>&#966;</ci>'
    assert mp.doprint(Symbol('chi')) == '<ci>&#967;</ci>'
    assert mp.doprint(Symbol('psi')) == '<ci>&#968;</ci>'
    assert mp.doprint(Symbol('omega')) == '<ci>&#969;</ci>'

    assert mp.doprint(Symbol('Alpha')) == '<ci>&#913;</ci>'
    assert mp.doprint(Symbol('Beta')) == '<ci>&#914;</ci>'
    assert mp.doprint(Symbol('Gamma')) == '<ci>&#915;</ci>'
    assert mp.doprint(Symbol('Delta')) == '<ci>&#916;</ci>'
    assert mp.doprint(Symbol('Epsilon')) == '<ci>&#917;</ci>'
    assert mp.doprint(Symbol('Zeta')) == '<ci>&#918;</ci>'
    assert mp.doprint(Symbol('Eta')) == '<ci>&#919;</ci>'
    assert mp.doprint(Symbol('Theta')) == '<ci>&#920;</ci>'
    assert mp.doprint(Symbol('Iota')) == '<ci>&#921;</ci>'
    assert mp.doprint(Symbol('Kappa')) == '<ci>&#922;</ci>'
    assert mp.doprint(Symbol('Lambda')) == '<ci>&#923;</ci>'
    assert mp.doprint(Symbol('Mu')) == '<ci>&#924;</ci>'
    assert mp.doprint(Symbol('Nu')) == '<ci>&#925;</ci>'
    assert mp.doprint(Symbol('Xi')) == '<ci>&#926;</ci>'
    assert mp.doprint(Symbol('Omicron')) == '<ci>&#927;</ci>'
    assert mp.doprint(Symbol('Pi')) == '<ci>&#928;</ci>'
    assert mp.doprint(Symbol('Rho')) == '<ci>&#929;</ci>'
    assert mp.doprint(Symbol('Sigma')) == '<ci>&#931;</ci>'
    assert mp.doprint(Symbol('Tau')) == '<ci>&#932;</ci>'
    assert mp.doprint(Symbol('Upsilon')) == '<ci>&#933;</ci>'
    assert mp.doprint(Symbol('Phi')) == '<ci>&#934;</ci>'
    assert mp.doprint(Symbol('Chi')) == '<ci>&#935;</ci>'
    assert mp.doprint(Symbol('Psi')) == '<ci>&#936;</ci>'
    assert mp.doprint(Symbol('Omega')) == '<ci>&#937;</ci>'


def test_content_mathml_order():
    expr = x**3 + x**2*y + 3*x*y**3 + y**4

    mp = MathMLContentPrinter({'order': 'lex'})
    mml = mp._print(expr)

    assert mml.childNodes[1].childNodes[0].nodeName == 'power'
    assert mml.childNodes[1].childNodes[1].childNodes[0].data == 'x'
    assert mml.childNodes[1].childNodes[2].childNodes[0].data == '3'

    assert mml.childNodes[4].childNodes[0].nodeName == 'power'
    assert mml.childNodes[4].childNodes[1].childNodes[0].data == 'y'
    assert mml.childNodes[4].childNodes[2].childNodes[0].data == '4'

    mp = MathMLContentPrinter({'order': 'rev-lex'})
    mml = mp._print(expr)

    assert mml.childNodes[1].childNodes[0].nodeName == 'power'
    assert mml.childNodes[1].childNodes[1].childNodes[0].data == 'y'
    assert mml.childNodes[1].childNodes[2].childNodes[0].data == '4'

    assert mml.childNodes[4].childNodes[0].nodeName == 'power'
    assert mml.childNodes[4].childNodes[1].childNodes[0].data == 'x'
    assert mml.childNodes[4].childNodes[2].childNodes[0].data == '3'


def test_content_settings():
    raises(TypeError, lambda: mathml(Symbol("x"), method="garbage"))


def test_presentation_printmethod():
    assert mpp.doprint(1 + x) == '<mrow><mi>x</mi><mo>+</mo><mn>1</mn></mrow>'
    assert mpp.doprint(x**2) == '<msup><mi>x</mi><mn>2</mn></msup>'
    assert mpp.doprint(2*x) == '<mrow><mn>2</mn><mo>&InvisibleTimes;</mo><mi>x</mi></mrow>'


def test_presentation_mathml_core():
    mml_1 = mpp._print(1 + x)
    assert mml_1.nodeName == 'mrow'
    nodes = mml_1.childNodes
    assert len(nodes) == 3
    assert nodes[0].nodeName in ['mi', 'mn']
    assert nodes[1].nodeName == 'mo'
    if nodes[0].nodeName == 'mn':
        assert nodes[0].childNodes[0].nodeValue == '1'
        assert nodes[2].childNodes[0].nodeValue == 'x'
    else:
        assert nodes[0].childNodes[0].nodeValue == 'x'
        assert nodes[2].childNodes[0].nodeValue == '1'

    mml_2 = mpp._print(x**2)
    assert mml_2.nodeName == 'msup'
    nodes = mml_2.childNodes
    assert nodes[0].childNodes[0].nodeValue == 'x'
    assert nodes[1].childNodes[0].nodeValue == '2'

    mml_3 = mpp._print(2*x)
    assert mml_3.nodeName == 'mrow'
    nodes = mml_3.childNodes
    assert nodes[0].childNodes[0].nodeValue == '2'
    assert nodes[1].childNodes[0].nodeValue == '&InvisibleTimes;'
    assert nodes[2].childNodes[0].nodeValue == 'x'

    mml = mpp._print(Float(1.0, 2)*x)
    assert mml.nodeName == 'mrow'
    nodes = mml.childNodes
    assert nodes[0].childNodes[0].nodeValue == '1.0'
    assert nodes[1].childNodes[0].nodeValue == '&InvisibleTimes;'
    assert nodes[2].childNodes[0].nodeValue == 'x'


def test_presentation_mathml_functions():
    mml_1 = mpp._print(sin(x))
    assert mml_1.childNodes[0].childNodes[0
        ].nodeValue == 'sin'
    assert mml_1.childNodes[1].childNodes[0
        ].childNodes[0].nodeValue == 'x'

    mml_2 = mpp._print(diff(sin(x), x, evaluate=False))
    assert mml_2.nodeName == 'mrow'
    assert mml_2.childNodes[0].childNodes[0
        ].childNodes[0].childNodes[0].nodeValue == '&dd;'
    assert mml_2.childNodes[1].childNodes[1
        ].nodeName == 'mfenced'
    assert mml_2.childNodes[0].childNodes[1
        ].childNodes[0].childNodes[0].nodeValue == '&dd;'

    mml_3 = mpp._print(diff(cos(x*y), x, evaluate=False))
    assert mml_3.childNodes[0].nodeName == 'mfrac'
    assert mml_3.childNodes[0].childNodes[0
        ].childNodes[0].childNodes[0].nodeValue == '&#x2202;'
    assert mml_3.childNodes[1].childNodes[0
        ].childNodes[0].nodeValue == 'cos'


def test_print_derivative():
    f = Function('f')
    z = Symbol('z')
    d = Derivative(f(x, y, z), x, z, x, z, z, y)
    assert mathml(d) == r'<apply><partialdiff/><bvar><ci>y</ci><ci>z</ci><degree><cn>2</cn></degree><ci>x</ci><ci>z</ci><ci>x</ci></bvar><apply><f/><ci>x</ci><ci>y</ci><ci>z</ci></apply></apply>'
    assert mathml(d, printer='presentation') == r'<mrow><mfrac><mrow><msup><mo>&#x2202;</mo><mn>6</mn></msup></mrow><mrow><mo>&#x2202;</mo><mi>y</mi><msup><mo>&#x2202;</mo><mn>2</mn></msup><mi>z</mi><mo>&#x2202;</mo><mi>x</mi><mo>&#x2202;</mo><mi>z</mi><mo>&#x2202;</mo><mi>x</mi></mrow></mfrac><mrow><mi>f</mi><mfenced><mi>x</mi><mi>y</mi><mi>z</mi></mfenced></mrow></mrow>'


def test_presentation_mathml_limits():
    lim_fun = sin(x)/x
    mml_1 = mpp._print(Limit(lim_fun, x, 0))
    assert mml_1.childNodes[0].nodeName == 'munder'
    assert mml_1.childNodes[0].childNodes[0
        ].childNodes[0].nodeValue == 'lim'
    assert mml_1.childNodes[0].childNodes[1
        ].childNodes[0].childNodes[0
        ].nodeValue == 'x'
    assert mml_1.childNodes[0].childNodes[1
        ].childNodes[1].childNodes[0
        ].nodeValue == '&#x2192;'
    assert mml_1.childNodes[0].childNodes[1
        ].childNodes[2].childNodes[0
        ].nodeValue == '0'


def test_presentation_mathml_integrals():
    assert mpp.doprint(Integral(x, (x, 0, 1))) == '<mrow><msubsup><mo>&#x222B;</mo><mn>0</mn><mn>1</mn></msubsup><mi>x</mi><mo>&dd;</mo><mi>x</mi></mrow>'
    assert mpp.doprint(Integral(log(x), x)) == '<mrow><mo>&#x222B;</mo><mrow><mi>log</mi><mfenced><mi>x</mi></mfenced></mrow><mo>&dd;</mo><mi>x</mi></mrow>'
    assert mpp.doprint(Integral(x*y, x, y)) == '<mrow><mo>&#x222C;</mo><mrow><mi>x</mi><mo>&InvisibleTimes;</mo><mi>y</mi></mrow><mo>&dd;</mo><mi>y</mi><mo>&dd;</mo><mi>x</mi></mrow>'
    z, w = symbols('z w')
    assert mpp.doprint(Integral(x*y*z, x, y, z)) == '<mrow><mo>&#x222D;</mo><mrow><mi>x</mi><mo>&InvisibleTimes;</mo><mi>y</mi><mo>&InvisibleTimes;</mo><mi>z</mi></mrow><mo>&dd;</mo><mi>z</mi><mo>&dd;</mo><mi>y</mi><mo>&dd;</mo><mi>x</mi></mrow>'
    assert mpp.doprint(Integral(x*y*z*w, x, y, z, w)) == '<mrow><mo>&#x222B;</mo><mo>&#x222B;</mo><mo>&#x222B;</mo><mo>&#x222B;</mo><mrow><mi>w</mi><mo>&InvisibleTimes;</mo><mi>x</mi><mo>&InvisibleTimes;</mo><mi>y</mi><mo>&InvisibleTimes;</mo><mi>z</mi></mrow><mo>&dd;</mo><mi>w</mi><mo>&dd;</mo><mi>z</mi><mo>&dd;</mo><mi>y</mi><mo>&dd;</mo><mi>x</mi></mrow>'
    assert mpp.doprint(Integral(x, x, y, (z, 0, 1))) == '<mrow><msubsup><mo>&#x222B;</mo><mn>0</mn><mn>1</mn></msubsup><mo>&#x222B;</mo><mo>&#x222B;</mo><mi>x</mi><mo>&dd;</mo><mi>z</mi><mo>&dd;</mo><mi>y</mi><mo>&dd;</mo><mi>x</mi></mrow>'
    assert mpp.doprint(Integral(x, (x, 0))) == '<mrow><msup><mo>&#x222B;</mo><mn>0</mn></msup><mi>x</mi><mo>&dd;</mo><mi>x</mi></mrow>'


def test_presentation_mathml_matrices():
    A = Matrix([1, 2, 3])
    B = Matrix([[0, 5, 4], [2, 3, 1], [9, 7, 9]])
    mll_1 = mpp._print(A)
    assert mll_1.childNodes[0].nodeName == 'mtable'
    assert mll_1.childNodes[0].childNodes[0].nodeName == 'mtr'
    assert len(mll_1.childNodes[0].childNodes) == 3
    assert mll_1.childNodes[0].childNodes[0].childNodes[0].nodeName == 'mtd'
    assert len(mll_1.childNodes[0].childNodes[0].childNodes) == 1
    assert mll_1.childNodes[0].childNodes[0].childNodes[0
        ].childNodes[0].childNodes[0].nodeValue == '1'
    assert mll_1.childNodes[0].childNodes[1].childNodes[0
        ].childNodes[0].childNodes[0].nodeValue == '2'
    assert mll_1.childNodes[0].childNodes[2].childNodes[0
        ].childNodes[0].childNodes[0].nodeValue == '3'
    mll_2 = mpp._print(B)
    assert mll_2.childNodes[0].nodeName == 'mtable'
    assert mll_2.childNodes[0].childNodes[0].nodeName == 'mtr'
    assert len(mll_2.childNodes[0].childNodes) == 3
    assert mll_2.childNodes[0].childNodes[0].childNodes[0].nodeName == 'mtd'
    assert len(mll_2.childNodes[0].childNodes[0].childNodes) == 3
    assert mll_2.childNodes[0].childNodes[0].childNodes[0
        ].childNodes[0].childNodes[0].nodeValue == '0'
    assert mll_2.childNodes[0].childNodes[0].childNodes[1
        ].childNodes[0].childNodes[0].nodeValue == '5'
    assert mll_2.childNodes[0].childNodes[0].childNodes[2
        ].childNodes[0].childNodes[0].nodeValue == '4'
    assert mll_2.childNodes[0].childNodes[1].childNodes[0
        ].childNodes[0].childNodes[0].nodeValue == '2'
    assert mll_2.childNodes[0].childNodes[1].childNodes[1
        ].childNodes[0].childNodes[0].nodeValue == '3'
    assert mll_2.childNodes[0].childNodes[1].childNodes[2
        ].childNodes[0].childNodes[0].nodeValue == '1'
    assert mll_2.childNodes[0].childNodes[2].childNodes[0
        ].childNodes[0].childNodes[0].nodeValue == '9'
    assert mll_2.childNodes[0].childNodes[2].childNodes[1
        ].childNodes[0].childNodes[0].nodeValue == '7'
    assert mll_2.childNodes[0].childNodes[2].childNodes[2
        ].childNodes[0].childNodes[0].nodeValue == '9'


def test_presentation_mathml_sums():
    summand = x
    mml_1 = mpp._print(Sum(summand, (x, 1, 10)))
    assert mml_1.childNodes[0].nodeName == 'munderover'
    assert len(mml_1.childNodes[0].childNodes) == 3
    assert mml_1.childNodes[0].childNodes[0].childNodes[0
        ].nodeValue == '&#x2211;'
    assert len(mml_1.childNodes[0].childNodes[1].childNodes) == 3
    assert mml_1.childNodes[0].childNodes[2].childNodes[0
        ].nodeValue == '10'
    assert mml_1.childNodes[1].childNodes[0].nodeValue == 'x'


def test_presentation_mathml_add():
    mml = mpp._print(x**5 - x**4 + x)
    assert len(mml.childNodes) == 5
    assert mml.childNodes[0].childNodes[0].childNodes[0
        ].nodeValue == 'x'
    assert mml.childNodes[0].childNodes[1].childNodes[0
        ].nodeValue == '5'
    assert mml.childNodes[1].childNodes[0].nodeValue == '-'
    assert mml.childNodes[2].childNodes[0].childNodes[0
        ].nodeValue == 'x'
    assert mml.childNodes[2].childNodes[1].childNodes[0
        ].nodeValue == '4'
    assert mml.childNodes[3].childNodes[0].nodeValue == '+'
    assert mml.childNodes[4].childNodes[0].nodeValue == 'x'


def test_presentation_mathml_Rational():
    mml_1 = mpp._print(Rational(1, 1))
    assert mml_1.nodeName == 'mn'

    mml_2 = mpp._print(Rational(2, 5))
    assert mml_2.nodeName == 'mfrac'
    assert mml_2.childNodes[0].childNodes[0].nodeValue == '2'
    assert mml_2.childNodes[1].childNodes[0].nodeValue == '5'


def test_presentation_mathml_constants():
    mml = mpp._print(I)
    assert mml.childNodes[0].nodeValue == '&ImaginaryI;'

    mml = mpp._print(E)
    assert mml.childNodes[0].nodeValue == '&ExponentialE;'

    mml = mpp._print(oo)
    assert mml.childNodes[0].nodeValue == '&#x221E;'

    mml = mpp._print(pi)
    assert mml.childNodes[0].nodeValue == '&pi;'

    assert mathml(GoldenRatio, printer='presentation') == '<mi>&#x3A6;</mi>'


def test_presentation_mathml_trig():
    mml = mpp._print(sin(x))
    assert mml.childNodes[0].childNodes[0].nodeValue == 'sin'

    mml = mpp._print(cos(x))
    assert mml.childNodes[0].childNodes[0].nodeValue == 'cos'

    mml = mpp._print(tan(x))
    assert mml.childNodes[0].childNodes[0].nodeValue == 'tan'

    mml = mpp._print(asin(x))
    assert mml.childNodes[0].childNodes[0].nodeValue == 'arcsin'

    mml = mpp._print(acos(x))
    assert mml.childNodes[0].childNodes[0].nodeValue == 'arccos'

    mml = mpp._print(atan(x))
    assert mml.childNodes[0].childNodes[0].nodeValue == 'arctan'

    mml = mpp._print(sinh(x))
    assert mml.childNodes[0].childNodes[0].nodeValue == 'sinh'

    mml = mpp._print(cosh(x))
    assert mml.childNodes[0].childNodes[0].nodeValue == 'cosh'

    mml = mpp._print(tanh(x))
    assert mml.childNodes[0].childNodes[0].nodeValue == 'tanh'

    mml = mpp._print(asinh(x))
    assert mml.childNodes[0].childNodes[0].nodeValue == 'arcsinh'

    mml = mpp._print(atanh(x))
    assert mml.childNodes[0].childNodes[0].nodeValue == 'arctanh'

    mml = mpp._print(acosh(x))
    assert mml.childNodes[0].childNodes[0].nodeValue == 'arccosh'


def test_presentation_mathml_relational():
    mml_1 = mpp._print(Eq(x, 1))
    assert len(mml_1.childNodes) == 3
    assert mml_1.childNodes[0].nodeName == 'mi'
    assert mml_1.childNodes[0].childNodes[0].nodeValue == 'x'
    assert mml_1.childNodes[1].nodeName == 'mo'
    assert mml_1.childNodes[1].childNodes[0].nodeValue == '='
    assert mml_1.childNodes[2].nodeName == 'mn'
    assert mml_1.childNodes[2].childNodes[0].nodeValue == '1'

    mml_2 = mpp._print(Ne(1, x))
    assert len(mml_2.childNodes) == 3
    assert mml_2.childNodes[0].nodeName == 'mn'
    assert mml_2.childNodes[0].childNodes[0].nodeValue == '1'
    assert mml_2.childNodes[1].nodeName == 'mo'
    assert mml_2.childNodes[1].childNodes[0].nodeValue == '&#x2260;'
    assert mml_2.childNodes[2].nodeName == 'mi'
    assert mml_2.childNodes[2].childNodes[0].nodeValue == 'x'

    mml_3 = mpp._print(Ge(1, x))
    assert len(mml_3.childNodes) == 3
    assert mml_3.childNodes[0].nodeName == 'mn'
    assert mml_3.childNodes[0].childNodes[0].nodeValue == '1'
    assert mml_3.childNodes[1].nodeName == 'mo'
    assert mml_3.childNodes[1].childNodes[0].nodeValue == '&#x2265;'
    assert mml_3.childNodes[2].nodeName == 'mi'
    assert mml_3.childNodes[2].childNodes[0].nodeValue == 'x'

    mml_4 = mpp._print(Lt(1, x))
    assert len(mml_4.childNodes) == 3
    assert mml_4.childNodes[0].nodeName == 'mn'
    assert mml_4.childNodes[0].childNodes[0].nodeValue == '1'
    assert mml_4.childNodes[1].nodeName == 'mo'
    assert mml_4.childNodes[1].childNodes[0].nodeValue == '<'
    assert mml_4.childNodes[2].nodeName == 'mi'
    assert mml_4.childNodes[2].childNodes[0].nodeValue == 'x'


def test_presentation_symbol():
    mml = mpp._print(Symbol("x"))
    assert mml.nodeName == 'mi'
    assert mml.childNodes[0].nodeValue == 'x'
    del mml

    mml = mpp._print(Symbol("x^2"))
    assert mml.nodeName == 'msup'
    assert mml.childNodes[0].nodeName == 'mi'
    assert mml.childNodes[0].childNodes[0].nodeValue == 'x'
    assert mml.childNodes[1].nodeName == 'mi'
    assert mml.childNodes[1].childNodes[0].nodeValue == '2'
    del mml

    mml = mpp._print(Symbol("x__2"))
    assert mml.nodeName == 'msup'
    assert mml.childNodes[0].nodeName == 'mi'
    assert mml.childNodes[0].childNodes[0].nodeValue == 'x'
    assert mml.childNodes[1].nodeName == 'mi'
    assert mml.childNodes[1].childNodes[0].nodeValue == '2'
    del mml

    mml = mpp._print(Symbol("x_2"))
    assert mml.nodeName == 'msub'
    assert mml.childNodes[0].nodeName == 'mi'
    assert mml.childNodes[0].childNodes[0].nodeValue == 'x'
    assert mml.childNodes[1].nodeName == 'mi'
    assert mml.childNodes[1].childNodes[0].nodeValue == '2'
    del mml

    mml = mpp._print(Symbol("x^3_2"))
    assert mml.nodeName == 'msubsup'
    assert mml.childNodes[0].nodeName == 'mi'
    assert mml.childNodes[0].childNodes[0].nodeValue == 'x'
    assert mml.childNodes[1].nodeName == 'mi'
    assert mml.childNodes[1].childNodes[0].nodeValue == '2'
    assert mml.childNodes[2].nodeName == 'mi'
    assert mml.childNodes[2].childNodes[0].nodeValue == '3'
    del mml

    mml = mpp._print(Symbol("x__3_2"))
    assert mml.nodeName == 'msubsup'
    assert mml.childNodes[0].nodeName == 'mi'
    assert mml.childNodes[0].childNodes[0].nodeValue == 'x'
    assert mml.childNodes[1].nodeName == 'mi'
    assert mml.childNodes[1].childNodes[0].nodeValue == '2'
    assert mml.childNodes[2].nodeName == 'mi'
    assert mml.childNodes[2].childNodes[0].nodeValue == '3'
    del mml

    mml = mpp._print(Symbol("x_2_a"))
    assert mml.nodeName == 'msub'
    assert mml.childNodes[0].nodeName == 'mi'
    assert mml.childNodes[0].childNodes[0].nodeValue == 'x'
    assert mml.childNodes[1].nodeName == 'mrow'
    assert mml.childNodes[1].childNodes[0].nodeName == 'mi'
    assert mml.childNodes[1].childNodes[0].childNodes[0].nodeValue == '2'
    assert mml.childNodes[1].childNodes[1].nodeName == 'mo'
    assert mml.childNodes[1].childNodes[1].childNodes[0].nodeValue == ' '
    assert mml.childNodes[1].childNodes[2].nodeName == 'mi'
    assert mml.childNodes[1].childNodes[2].childNodes[0].nodeValue == 'a'
    del mml

    mml = mpp._print(Symbol("x^2^a"))
    assert mml.nodeName == 'msup'
    assert mml.childNodes[0].nodeName == 'mi'
    assert mml.childNodes[0].childNodes[0].nodeValue == 'x'
    assert mml.childNodes[1].nodeName == 'mrow'
    assert mml.childNodes[1].childNodes[0].nodeName == 'mi'
    assert mml.childNodes[1].childNodes[0].childNodes[0].nodeValue == '2'
    assert mml.childNodes[1].childNodes[1].nodeName == 'mo'
    assert mml.childNodes[1].childNodes[1].childNodes[0].nodeValue == ' '
    assert mml.childNodes[1].childNodes[2].nodeName == 'mi'
    assert mml.childNodes[1].childNodes[2].childNodes[0].nodeValue == 'a'
    del mml

    mml = mpp._print(Symbol("x__2__a"))
    assert mml.nodeName == 'msup'
    assert mml.childNodes[0].nodeName == 'mi'
    assert mml.childNodes[0].childNodes[0].nodeValue == 'x'
    assert mml.childNodes[1].nodeName == 'mrow'
    assert mml.childNodes[1].childNodes[0].nodeName == 'mi'
    assert mml.childNodes[1].childNodes[0].childNodes[0].nodeValue == '2'
    assert mml.childNodes[1].childNodes[1].nodeName == 'mo'
    assert mml.childNodes[1].childNodes[1].childNodes[0].nodeValue == ' '
    assert mml.childNodes[1].childNodes[2].nodeName == 'mi'
    assert mml.childNodes[1].childNodes[2].childNodes[0].nodeValue == 'a'
    del mml


def test_presentation_mathml_greek():
    mml = mpp._print(Symbol('alpha'))
    assert mml.nodeName == 'mi'
    assert mml.childNodes[0].nodeValue == u'\N{GREEK SMALL LETTER ALPHA}'

    assert mpp.doprint(Symbol('alpha')) == '<mi>&#945;</mi>'
    assert mpp.doprint(Symbol('beta')) == '<mi>&#946;</mi>'
    assert mpp.doprint(Symbol('gamma')) == '<mi>&#947;</mi>'
    assert mpp.doprint(Symbol('delta')) == '<mi>&#948;</mi>'
    assert mpp.doprint(Symbol('epsilon')) == '<mi>&#949;</mi>'
    assert mpp.doprint(Symbol('zeta')) == '<mi>&#950;</mi>'
    assert mpp.doprint(Symbol('eta')) == '<mi>&#951;</mi>'
    assert mpp.doprint(Symbol('theta')) == '<mi>&#952;</mi>'
    assert mpp.doprint(Symbol('iota')) == '<mi>&#953;</mi>'
    assert mpp.doprint(Symbol('kappa')) == '<mi>&#954;</mi>'
    assert mpp.doprint(Symbol('lambda')) == '<mi>&#955;</mi>'
    assert mpp.doprint(Symbol('mu')) == '<mi>&#956;</mi>'
    assert mpp.doprint(Symbol('nu')) == '<mi>&#957;</mi>'
    assert mpp.doprint(Symbol('xi')) == '<mi>&#958;</mi>'
    assert mpp.doprint(Symbol('omicron')) == '<mi>&#959;</mi>'
    assert mpp.doprint(Symbol('pi')) == '<mi>&#960;</mi>'
    assert mpp.doprint(Symbol('rho')) == '<mi>&#961;</mi>'
    assert mpp.doprint(Symbol('varsigma')) == '<mi>&#962;</mi>', mp.doprint(Symbol('varsigma'))
    assert mpp.doprint(Symbol('sigma')) == '<mi>&#963;</mi>'
    assert mpp.doprint(Symbol('tau')) == '<mi>&#964;</mi>'
    assert mpp.doprint(Symbol('upsilon')) == '<mi>&#965;</mi>'
    assert mpp.doprint(Symbol('phi')) == '<mi>&#966;</mi>'
    assert mpp.doprint(Symbol('chi')) == '<mi>&#967;</mi>'
    assert mpp.doprint(Symbol('psi')) == '<mi>&#968;</mi>'
    assert mpp.doprint(Symbol('omega')) == '<mi>&#969;</mi>'

    assert mpp.doprint(Symbol('Alpha')) == '<mi>&#913;</mi>'
    assert mpp.doprint(Symbol('Beta')) == '<mi>&#914;</mi>'
    assert mpp.doprint(Symbol('Gamma')) == '<mi>&#915;</mi>'
    assert mpp.doprint(Symbol('Delta')) == '<mi>&#916;</mi>'
    assert mpp.doprint(Symbol('Epsilon')) == '<mi>&#917;</mi>'
    assert mpp.doprint(Symbol('Zeta')) == '<mi>&#918;</mi>'
    assert mpp.doprint(Symbol('Eta')) == '<mi>&#919;</mi>'
    assert mpp.doprint(Symbol('Theta')) == '<mi>&#920;</mi>'
    assert mpp.doprint(Symbol('Iota')) == '<mi>&#921;</mi>'
    assert mpp.doprint(Symbol('Kappa')) == '<mi>&#922;</mi>'
    assert mpp.doprint(Symbol('Lambda')) == '<mi>&#923;</mi>'
    assert mpp.doprint(Symbol('Mu')) == '<mi>&#924;</mi>'
    assert mpp.doprint(Symbol('Nu')) == '<mi>&#925;</mi>'
    assert mpp.doprint(Symbol('Xi')) == '<mi>&#926;</mi>'
    assert mpp.doprint(Symbol('Omicron')) == '<mi>&#927;</mi>'
    assert mpp.doprint(Symbol('Pi')) == '<mi>&#928;</mi>'
    assert mpp.doprint(Symbol('Rho')) == '<mi>&#929;</mi>'
    assert mpp.doprint(Symbol('Sigma')) == '<mi>&#931;</mi>'
    assert mpp.doprint(Symbol('Tau')) == '<mi>&#932;</mi>'
    assert mpp.doprint(Symbol('Upsilon')) == '<mi>&#933;</mi>'
    assert mpp.doprint(Symbol('Phi')) == '<mi>&#934;</mi>'
    assert mpp.doprint(Symbol('Chi')) == '<mi>&#935;</mi>'
    assert mpp.doprint(Symbol('Psi')) == '<mi>&#936;</mi>'
    assert mpp.doprint(Symbol('Omega')) == '<mi>&#937;</mi>'


def test_presentation_mathml_order():
    expr = x**3 + x**2*y + 3*x*y**3 + y**4

    mp = MathMLPresentationPrinter({'order': 'lex'})
    mml = mp._print(expr)
    assert mml.childNodes[0].nodeName == 'msup'
    assert mml.childNodes[0].childNodes[0].childNodes[0].nodeValue == 'x'
    assert mml.childNodes[0].childNodes[1].childNodes[0].nodeValue == '3'

    assert mml.childNodes[6].nodeName == 'msup'
    assert mml.childNodes[6].childNodes[0].childNodes[0].nodeValue == 'y'
    assert mml.childNodes[6].childNodes[1].childNodes[0].nodeValue == '4'

    mp = MathMLPresentationPrinter({'order': 'rev-lex'})
    mml = mp._print(expr)

    assert mml.childNodes[0].nodeName == 'msup'
    assert mml.childNodes[0].childNodes[0].childNodes[0].nodeValue == 'y'
    assert mml.childNodes[0].childNodes[1].childNodes[0].nodeValue == '4'

    assert mml.childNodes[6].nodeName == 'msup'
    assert mml.childNodes[6].childNodes[0].childNodes[0].nodeValue == 'x'
    assert mml.childNodes[6].childNodes[1].childNodes[0].nodeValue == '3'


def test_print_intervals():
    a = Symbol('a', real=True)
    assert mpp.doprint(Interval(0, a)) == '<mrow><mfenced close="]" open="["><mn>0</mn><mi>a</mi></mfenced></mrow>'
    assert mpp.doprint(Interval(0, a, False, False)) == '<mrow><mfenced close="]" open="["><mn>0</mn><mi>a</mi></mfenced></mrow>'
    assert mpp.doprint(Interval(0, a, True, False)) == '<mrow><mfenced close="]" open="("><mn>0</mn><mi>a</mi></mfenced></mrow>'
    assert mpp.doprint(Interval(0, a, False, True)) == '<mrow><mfenced close=")" open="["><mn>0</mn><mi>a</mi></mfenced></mrow>'
    assert mpp.doprint(Interval(0, a, True, True)) == '<mrow><mfenced close=")" open="("><mn>0</mn><mi>a</mi></mfenced></mrow>'


def test_print_tuples():
    a = Symbol('a')
    assert mpp.doprint(Tuple(0,)) == '<mrow><mfenced><mn>0</mn></mfenced></mrow>'
    assert mpp.doprint(Tuple(0, a)) == '<mrow><mfenced><mn>0</mn><mi>a</mi></mfenced></mrow>'
    assert mpp.doprint(Tuple(0, a, a)) == '<mrow><mfenced><mn>0</mn><mi>a</mi><mi>a</mi></mfenced></mrow>'
    assert mpp.doprint(Tuple(0, 1, 2, 3, 4)) == '<mrow><mfenced><mn>0</mn><mn>1</mn><mn>2</mn><mn>3</mn><mn>4</mn></mfenced></mrow>'
    assert mpp.doprint(Tuple(0, 1, Tuple(2, 3, 4))) == '<mrow><mfenced><mn>0</mn><mn>1</mn><mrow><mfenced><mn>2</mn><mn>3</mn><mn>4</mn></mfenced></mrow></mfenced></mrow>'


def test_print_re_im():
    x = Symbol('x')
    assert mpp.doprint(re(x)) == '<mrow><mi mathvariant="fraktur">R</mi><mfenced><mi>x</mi></mfenced></mrow>'
    assert mpp.doprint(im(x)) == '<mrow><mi mathvariant="fraktur">I</mi><mfenced><mi>x</mi></mfenced></mrow>'
    assert mpp.doprint(re(x + 1)) == '<mrow><mrow><mi mathvariant="fraktur">R</mi><mfenced><mi>x</mi></mfenced></mrow><mo>+</mo><mn>1</mn></mrow>'
    assert mpp.doprint(im(x + 1)) == '<mrow><mi mathvariant="fraktur">I</mi><mfenced><mi>x</mi></mfenced></mrow>'


def test_print_Abs():
    x = Symbol('x')
    assert mpp.doprint(Abs(x)) == '<mrow><mfenced close="|" open="|"><mi>x</mi></mfenced></mrow>'
    assert mpp.doprint(Abs(x + 1)) == '<mrow><mfenced close="|" open="|"><mrow><mi>x</mi><mo>+</mo><mn>1</mn></mrow></mfenced></mrow>'


def test_print_Determinant():
    assert mpp.doprint(Determinant(Matrix([[1, 2], [3, 4]]))) == '<mrow><mfenced close="|" open="|"><mfenced close="]" open="["><mtable><mtr><mtd><mn>1</mn></mtd><mtd><mn>2</mn></mtd></mtr><mtr><mtd><mn>3</mn></mtd><mtd><mn>4</mn></mtd></mtr></mtable></mfenced></mfenced></mrow>'


def test_presentation_settings():
    raises(TypeError, lambda: mathml(Symbol("x"), printer='presentation',method="garbage"))

def test_toprettyxml_hooking():
    # test that the patch doesn't influence the behavior of the standard library
    import xml.dom.minidom
    doc1 = xml.dom.minidom.parseString(
        "<apply><plus/><ci>x</ci><cn>1</cn></apply>")
    doc2 =  xml.dom.minidom.parseString(
        "<mrow><mi>x</mi><mo>+</mo><mn>1</mn></mrow>")
    prettyxml_old1 = doc1.toprettyxml()
    prettyxml_old2 = doc2.toprettyxml()

    mp.apply_patch()
    mp.restore_patch()

    assert prettyxml_old1 == doc1.toprettyxml()
    assert prettyxml_old2 == doc2.toprettyxml()


def test_print_domains():
    from sympy import Complexes, Integers, Naturals, Naturals0, Reals

    assert mpp.doprint(Complexes) == '<mi mathvariant="normal">&#x2102;</mi>'
    assert mpp.doprint(Integers) == '<mi mathvariant="normal">&#x2124;</mi>'
    assert mpp.doprint(Naturals) == '<mi mathvariant="normal">&#x2115;</mi>'
    assert mpp.doprint(Naturals0) == '<msub><mi mathvariant="normal">&#x2115;</mi><mn>0</mn></msub>'
    assert mpp.doprint(Reals) == '<mi mathvariant="normal">&#x211D;</mi>'


def test_print_expression_with_minus():
    assert mpp.doprint(-x) == '<mrow><mo>-</mo><mi>x</mi></mrow>'
    assert mpp.doprint(-x/y) == '<mrow><mo>-</mo><mfrac><mi>x</mi><mi>y</mi></mfrac></mrow>'
    assert mpp.doprint(-Rational(1,2)) == '<mrow><mo>-</mo><mfrac><mn>1</mn><mn>2</mn></mfrac></mrow>'


def test_print_AssocOp():
    from sympy.core.operations import AssocOp
    class TestAssocOp(AssocOp):
        identity = 0

    expr = TestAssocOp(1, 2)
    mpp.doprint(expr) == '<mrow><mi>testassocop</mi><mn>2</mn><mn>1</mn></mrow>'


def test_print_basic():
    expr = Basic(1, 2)
    assert mpp.doprint(expr) == '<mrow><mi>basic</mi><mfenced><mn>1</mn><mn>2</mn></mfenced></mrow>'
    assert mp.doprint(expr) == '<basic><cn>1</cn><cn>2</cn></basic>'


def test_mat_delim_print():
    expr = Matrix([[1, 2], [3, 4]])
    assert mathml(expr, printer='presentation', mat_delim='[') == '<mfenced close="]" open="["><mtable><mtr><mtd><mn>1</mn></mtd><mtd><mn>2</mn></mtd></mtr><mtr><mtd><mn>3</mn></mtd><mtd><mn>4</mn></mtd></mtr></mtable></mfenced>'
    assert mathml(expr, printer='presentation', mat_delim='(') == '<mfenced><mtable><mtr><mtd><mn>1</mn></mtd><mtd><mn>2</mn></mtd></mtr><mtr><mtd><mn>3</mn></mtd><mtd><mn>4</mn></mtd></mtr></mtable></mfenced>'
    assert mathml(expr, printer='presentation', mat_delim='') == '<mtable><mtr><mtd><mn>1</mn></mtd><mtd><mn>2</mn></mtd></mtr><mtr><mtd><mn>3</mn></mtd><mtd><mn>4</mn></mtd></mtr></mtable>'


def test_ln_notation_print():
    expr = log(x)
    assert mathml(expr, printer='presentation') == '<mrow><mi>log</mi><mfenced><mi>x</mi></mfenced></mrow>'
    assert mathml(expr, printer='presentation', ln_notation=False) == '<mrow><mi>log</mi><mfenced><mi>x</mi></mfenced></mrow>'
    assert mathml(expr, printer='presentation', ln_notation=True) == '<mrow><mi>ln</mi><mfenced><mi>x</mi></mfenced></mrow>'


def test_mul_symbol_print():
    expr = x * y
    assert mathml(expr, printer='presentation') == '<mrow><mi>x</mi><mo>&InvisibleTimes;</mo><mi>y</mi></mrow>'
    assert mathml(expr, printer='presentation', mul_symbol=None) == '<mrow><mi>x</mi><mo>&InvisibleTimes;</mo><mi>y</mi></mrow>'
    assert mathml(expr, printer='presentation', mul_symbol='dot') == '<mrow><mi>x</mi><mo>&#xB7;</mo><mi>y</mi></mrow>'
    assert mathml(expr, printer='presentation', mul_symbol='ldot') == '<mrow><mi>x</mi><mo>&#x2024;</mo><mi>y</mi></mrow>'
    assert mathml(expr, printer='presentation', mul_symbol='times') == '<mrow><mi>x</mi><mo>&#xD7;</mo><mi>y</mi></mrow>'


def test_print_lerchphi():
    assert mpp.doprint(lerchphi(1, 2, 3)) == '<mrow><mi>&#x3A6;</mi><mfenced><mn>1</mn><mn>2</mn><mn>3</mn></mfenced></mrow>'


def test_print_polylog():
    assert mp.doprint(polylog(x, y)) == '<apply><polylog/><ci>x</ci><ci>y</ci></apply>'
    assert mpp.doprint(polylog(x, y)) == '<mrow><msub><mi>Li</mi><mi>x</mi></msub><mfenced><mi>y</mi></mfenced></mrow>'


def test_print_set_frozenset():
    f = frozenset({1, 5, 3})
    assert mpp.doprint(f) == '<mfenced close="}" open="{"><mn>1</mn><mn>3</mn><mn>5</mn></mfenced>'
    s = set({1, 2, 3})
    assert mpp.doprint(s) == '<mfenced close="}" open="{"><mn>1</mn><mn>2</mn><mn>3</mn></mfenced>'


def test_print_FiniteSet():
    f1 = FiniteSet(x, 1, 3)
    assert mpp.doprint(f1) == '<mfenced close="}" open="{"><mn>1</mn><mn>3</mn><mi>x</mi></mfenced>'


def test_print_SetOp():
    f1 = FiniteSet(x, 1, 3)
    f2 = FiniteSet(y, 2, 4)

    assert mpp.doprint(Union(f1, f2, evaluate=False)) == '<mrow><mfenced close="}" open="{"><mn>1</mn><mn>3</mn><mi>x</mi></mfenced><mo>&#x222A;</mo><mfenced close="}" open="{"><mn>2</mn><mn>4</mn><mi>y</mi></mfenced></mrow>'
    assert mpp.doprint(Intersection(f1, f2, evaluate=False)) == '<mrow><mfenced close="}" open="{"><mn>1</mn><mn>3</mn><mi>x</mi></mfenced><mo>&#x2229;</mo><mfenced close="}" open="{"><mn>2</mn><mn>4</mn><mi>y</mi></mfenced></mrow>'
    assert mpp.doprint(Complement(f1, f2, evaluate=False)) == '<mrow><mfenced close="}" open="{"><mn>1</mn><mn>3</mn><mi>x</mi></mfenced><mo>&#x2216;</mo><mfenced close="}" open="{"><mn>2</mn><mn>4</mn><mi>y</mi></mfenced></mrow>'
    assert mpp.doprint(SymmetricDifference(f1, f2, evaluate=False)) == '<mrow><mfenced close="}" open="{"><mn>1</mn><mn>3</mn><mi>x</mi></mfenced><mo>&#x2206;</mo><mfenced close="}" open="{"><mn>2</mn><mn>4</mn><mi>y</mi></mfenced></mrow>'


def test_print_logic():
    assert mpp.doprint(And(x, y)) == '<mrow><mi>x</mi><mo>&#x2227;</mo><mi>y</mi></mrow>'
    assert mpp.doprint(Or(x, y)) == '<mrow><mi>x</mi><mo>&#x2228;</mo><mi>y</mi></mrow>'
    assert mpp.doprint(Xor(x, y)) == '<mrow><mi>x</mi><mo>&#x22BB;</mo><mi>y</mi></mrow>'
    assert mpp.doprint(Implies(x, y)) == '<mrow><mi>x</mi><mo>&#x21D2;</mo><mi>y</mi></mrow>'
    assert mpp.doprint(Equivalent(x, y)) == '<mrow><mi>x</mi><mo>&#x21D4;</mo><mi>y</mi></mrow>'

    assert mpp.doprint(And(Eq(x, y), x > 4)) == '<mrow><mrow><mi>x</mi><mo>=</mo><mi>y</mi></mrow><mo>&#x2227;</mo><mrow><mi>x</mi><mo>></mo><mn>4</mn></mrow></mrow>'
    assert mpp.doprint(And(Eq(x, 3), y < 3, x > y + 1)) == '<mrow><mrow><mi>x</mi><mo>=</mo><mn>3</mn></mrow><mo>&#x2227;</mo><mrow><mi>x</mi><mo>></mo><mrow><mi>y</mi><mo>+</mo><mn>1</mn></mrow></mrow><mo>&#x2227;</mo><mrow><mi>y</mi><mo><</mo><mn>3</mn></mrow></mrow>'
    assert mpp.doprint(Or(Eq(x, y), x > 4)) == '<mrow><mrow><mi>x</mi><mo>=</mo><mi>y</mi></mrow><mo>&#x2228;</mo><mrow><mi>x</mi><mo>></mo><mn>4</mn></mrow></mrow>'
    assert mpp.doprint(And(Eq(x, 3), Or(y < 3, x > y + 1))) == '<mrow><mrow><mi>x</mi><mo>=</mo><mn>3</mn></mrow><mo>&#x2227;</mo><mfenced><mrow><mrow><mi>x</mi><mo>></mo><mrow><mi>y</mi><mo>+</mo><mn>1</mn></mrow></mrow><mo>&#x2228;</mo><mrow><mi>y</mi><mo><</mo><mn>3</mn></mrow></mrow></mfenced></mrow>'

    assert mpp.doprint(Not(x)) == '<mrow><mo>&#xAC;</mo><mi>x</mi></mrow>'
    assert mpp.doprint(Not(And(x, y))) == '<mrow><mo>&#xAC;</mo><mfenced><mrow><mi>x</mi><mo>&#x2227;</mo><mi>y</mi></mrow></mfenced></mrow>'

def test_root_notation_print():
    assert mathml(x**(S(1)/3), printer='presentation') == '<mroot><mi>x</mi><mn>3</mn></mroot>'
    assert mathml(x**(S(1)/3), printer='presentation', root_notation=False) == '<msup><mi>x</mi><mfrac><mn>1</mn><mn>3</mn></mfrac></msup>'
    assert mathml(x**(S(1)/3), printer='content') == '<apply><root/><degree><ci>3</ci></degree><ci>x</ci></apply>'
    assert mathml(x**(S(1)/3), printer='content', root_notation=False) == '<apply><power/><ci>x</ci><apply><divide/><cn>1</cn><cn>3</cn></apply></apply>'
    assert mathml(x**(-S(1)/3), printer='presentation') == '<mfrac><mn>1</mn><mroot><mi>x</mi><mn>3</mn></mroot></mfrac>'
    assert mathml(x**(-S(1)/3), printer='presentation', root_notation=False) == '<mfrac><mn>1</mn><msup><mi>x</mi><mfrac><mn>1</mn><mn>3</mn></mfrac></msup></mfrac>'


def test_fold_frac_powers_print():
    expr = x ** Rational(5, 2)
    assert mathml(expr, printer='presentation') == '<msup><mi>x</mi><mfrac><mn>5</mn><mn>2</mn></mfrac></msup>'
    assert mathml(expr, printer='presentation', fold_frac_powers=True) == '<msup><mi>x</mi><mfrac bevelled="true"><mn>5</mn><mn>2</mn></mfrac></msup>'
    assert mathml(expr, printer='presentation', fold_frac_powers=False) == '<msup><mi>x</mi><mfrac><mn>5</mn><mn>2</mn></mfrac></msup>'


def test_fold_short_frac_print():
    expr = Rational(2, 5)
    assert mathml(expr, printer='presentation') == '<mfrac><mn>2</mn><mn>5</mn></mfrac>'
    assert mathml(expr, printer='presentation', fold_short_frac=True) == '<mfrac bevelled="true"><mn>2</mn><mn>5</mn></mfrac>'
    assert mathml(expr, printer='presentation', fold_short_frac=False) == '<mfrac><mn>2</mn><mn>5</mn></mfrac>'


def test_print_factorials():
    assert mpp.doprint(factorial(x)) == '<mrow><mi>x</mi><mo>!</mo></mrow>'
    assert mpp.doprint(factorial(x + 1)) == '<mrow><mfenced><mrow><mi>x</mi><mo>+</mo><mn>1</mn></mrow></mfenced><mo>!</mo></mrow>'
    assert mpp.doprint(factorial2(x)) == '<mrow><mi>x</mi><mo>!!</mo></mrow>'
    assert mpp.doprint(factorial2(x + 1)) == '<mrow><mfenced><mrow><mi>x</mi><mo>+</mo><mn>1</mn></mrow></mfenced><mo>!!</mo></mrow>'
    assert mpp.doprint(binomial(x, y)) == '<mfenced><mfrac linethickness="0"><mi>x</mi><mi>y</mi></mfrac></mfenced>'
    assert mpp.doprint(binomial(4, x + y)) == '<mfenced><mfrac linethickness="0"><mn>4</mn><mrow><mi>x</mi><mo>+</mo><mi>y</mi></mrow></mfrac></mfenced>'


def test_print_floor():
    expr = floor(x)
    assert mathml(expr, printer='presentation') == '<mrow><mfenced close="&#8971;" open="&#8970;"><mi>x</mi></mfenced></mrow>'


def test_print_ceiling():
    expr = ceiling(x)
    assert mathml(expr, printer='presentation') == '<mrow><mfenced close="&#8969;" open="&#8968;"><mi>x</mi></mfenced></mrow>'


def test_print_Lambda():
    expr = Lambda(x, x+1)
    assert mathml(expr, printer='presentation') == '<mfenced><mrow><mi>x</mi><mo>&#x21A6;</mo><mrow><mi>x</mi><mo>+</mo><mn>1</mn></mrow></mrow></mfenced>'
    expr = Lambda((x, y), x + y)
    assert mathml(expr, printer='presentation') == '<mfenced><mrow><mrow><mfenced><mi>x</mi><mi>y</mi></mfenced></mrow><mo>&#x21A6;</mo><mrow><mi>x</mi><mo>+</mo><mi>y</mi></mrow></mrow></mfenced>'


def test_print_conjugate():
    assert mpp.doprint(conjugate(x)) == '<menclose notation="top"><mi>x</mi></menclose>'
    assert mpp.doprint(conjugate(x + 1)) == '<mrow><menclose notation="top"><mi>x</mi></menclose><mo>+</mo><mn>1</mn></mrow>'


<<<<<<< HEAD
def test_print_AccumBounds():
    a = Symbol('a', real=True)
    assert mpp.doprint(AccumBounds(0, 1)) == '<mfenced close="&#10217;" open="&#10216;"><mn>0</mn><mn>1</mn></mfenced>'
    assert mpp.doprint(AccumBounds(0, a)) == '<mfenced close="&#10217;" open="&#10216;"><mn>0</mn><mi>a</mi></mfenced>'
    assert mpp.doprint(AccumBounds(a + 1, a + 2)) == '<mfenced close="&#10217;" open="&#10216;"><mrow><mi>a</mi><mo>+</mo><mn>1</mn></mrow><mrow><mi>a</mi><mo>+</mo><mn>2</mn></mrow></mfenced>'


def test_print_Float():
    assert mpp.doprint(Float(1e100)) == '<mrow><mn>1.0</mn><mo>&#xB7;</mo><msup><mn>10</mn><mn>100</mn></msup></mrow>'
    assert mpp.doprint(Float(1e-100)) == '<mrow><mn>1.0</mn><mo>&#xB7;</mo><msup><mn>10</mn><mn>-100</mn></msup></mrow>'
    assert mpp.doprint(Float(-1e100)) == '<mrow><mn>-1.0</mn><mo>&#xB7;</mo><msup><mn>10</mn><mn>100</mn></msup></mrow>'
    assert mpp.doprint(Float(1.0*oo)) == '<mi>&#x221E;</mi>'
    assert mpp.doprint(Float(-1.0*oo)) == '<mrow><mo>-</mo><mi>&#x221E;</mi></mrow>'


def test_print_different_functions():
    assert mpp.doprint(gamma(x)) == '<mrow><mi>&#x393;</mi><mfenced><mi>x</mi></mfenced></mrow>'
    assert mpp.doprint(lowergamma(x, y)) == '<mrow><mi>&#x3B3;</mi><mfenced><mi>x</mi><mi>y</mi></mfenced></mrow>'
    assert mpp.doprint(uppergamma(x, y)) == '<mrow><mi>&#x393;</mi><mfenced><mi>x</mi><mi>y</mi></mfenced></mrow>'
    assert mpp.doprint(zeta(x)) == '<mrow><mi>&#x3B6;</mi><mfenced><mi>x</mi></mfenced></mrow>'
    assert mpp.doprint(zeta(x, y)) == '<mrow><mi>&#x3B6;</mi><mfenced><mi>x</mi><mi>y</mi></mfenced></mrow>'
    assert mpp.doprint(dirichlet_eta(x)) ==  '<mrow><mi>&#x3B7;</mi><mfenced><mi>x</mi></mfenced></mrow>'
    assert mpp.doprint(elliptic_k(x)) == '<mrow><mi>&#x39A;</mi><mfenced><mi>x</mi></mfenced></mrow>'
    assert mpp.doprint(totient(x)) == '<mrow><mi>&#x3D5;</mi><mfenced><mi>x</mi></mfenced></mrow>'
    assert mpp.doprint(reduced_totient(x)) == '<mrow><mi>&#x3BB;</mi><mfenced><mi>x</mi></mfenced></mrow>'
    assert mpp.doprint(primenu(x)) == '<mrow><mi>&#x3BD;</mi><mfenced><mi>x</mi></mfenced></mrow>'
    assert mpp.doprint(primeomega(x)) == '<mrow><mi>&#x3A9;</mi><mfenced><mi>x</mi></mfenced></mrow>'
    assert mpp.doprint(fresnels(x)) == '<mrow><mi>S</mi><mfenced><mi>x</mi></mfenced></mrow>'
    assert mpp.doprint(fresnelc(x)) ==  '<mrow><mi>C</mi><mfenced><mi>x</mi></mfenced></mrow>'
    assert mpp.doprint(Heaviside(x)) == '<mrow><mi>&#x398;</mi><mfenced><mi>x</mi></mfenced></mrow>'
=======
def test_mathml_builtins():
    assert mpp.doprint(None) == '<mi>None</mi>'
    assert mpp.doprint(true) == '<mi>True</mi>'
    assert mpp.doprint(false) == '<mi>False</mi>'


def test_mathml_Range():
    assert mpp.doprint(Range(1, 51)) == \
        '<mfenced close="}" open="{"><mn>1</mn><mn>2</mn><mi>&#8230;</mi><mn>50</mn></mfenced>'
    assert mpp.doprint(Range(1, 4)) == '<mfenced close="}" open="{"><mn>1</mn><mn>2</mn><mn>3</mn></mfenced>'
    assert mpp.doprint(Range(0, 3, 1)) == '<mfenced close="}" open="{"><mn>0</mn><mn>1</mn><mn>2</mn></mfenced>'
    assert mpp.doprint(Range(0, 30, 1)) == '<mfenced close="}" open="{"><mn>0</mn><mn>1</mn><mi>&#8230;</mi><mn>29</mn></mfenced>'
    assert mpp.doprint(Range(30, 1, -1)) == '<mfenced close="}" open="{"><mn>30</mn><mn>29</mn><mi>&#8230;</mi><mn>2</mn></mfenced>'
    assert mpp.doprint(Range(0, oo, 2)) == '<mfenced close="}" open="{"><mn>0</mn><mn>2</mn><mi>&#8230;</mi><mi>&#x221E;</mi></mfenced>'
    assert mpp.doprint(Range(oo, -2, -2)) == '<mfenced close="}" open="{"><mi>&#x221E;</mi><mi>&#8230;</mi><mn>2</mn><mn>0</mn></mfenced>'
    assert mpp.doprint(Range(-2, -oo, -1)) == '<mfenced close="}" open="{"><mn>-2</mn><mn>-3</mn><mi>&#8230;</mi><mrow><mo>-</mo><mi>&#x221E;</mi></mrow></mfenced>'


def test_print_exp():
    assert mpp.doprint(exp(x)) == '<msup><mi>&ExponentialE;</mi><mi>x</mi></msup>'
    assert mpp.doprint(exp(1) + exp(2)) == '<mrow><mi>&ExponentialE;</mi><mo>+</mo><msup><mi>&ExponentialE;</mi><mn>2</mn></msup></mrow>'


def test_print_MinMax():
    assert mpp.doprint(Min(x, y)) == '<mrow><mo>min</mo><mfenced><mi>x</mi><mi>y</mi></mfenced></mrow>'
    assert mpp.doprint(Min(x, 2, x**3)) == '<mrow><mo>min</mo><mfenced><mn>2</mn><mi>x</mi><msup><mi>x</mi><mn>3</mn></msup></mfenced></mrow>'
    assert mpp.doprint(Max(x, y)) == '<mrow><mo>max</mo><mfenced><mi>x</mi><mi>y</mi></mfenced></mrow>'
    assert mpp.doprint(Max(x, 2, x**3)) == '<mrow><mo>max</mo><mfenced><mn>2</mn><mi>x</mi><msup><mi>x</mi><mn>3</mn></msup></mfenced></mrow>'
>>>>>>> d9fa584c


def test_print_matrix_symbol():
    A = MatrixSymbol('A', 1, 2)
    assert mpp.doprint(A) == '<mi>A</mi>'
    assert mp.doprint(A) == '<ci>A</ci>'
    assert mathml(A, printer='presentation', mat_symbol_style="bold" )== '<mi mathvariant="bold">A</mi>'
    assert mathml(A, mat_symbol_style="bold" )== '<ci>A</ci>' # No effect in content printer


def test_print_random_symbol():
    R = RandomSymbol(Symbol('R'))
    assert mpp.doprint(R) == '<mi>R</mi>'
    assert mp.doprint(R) == '<ci>R</ci>'


def test_print_IndexedBase():
    a,b,c,d,e = symbols('a b c d e')
    assert mathml(IndexedBase(a)[b],printer='presentation') == '<msub><mi>a</mi><mi>b</mi></msub>'
    assert mathml(IndexedBase(a)[b,c,d],printer = 'presentation') == '<msub><mi>a</mi><mfenced><mi>b</mi><mi>c</mi><mi>d</mi></mfenced></msub>'
    assert mathml(IndexedBase(a)[b]*IndexedBase(c)[d]*IndexedBase(e),printer = 'presentation') == '<mrow><msub><mi>a</mi><mi>b</mi></msub><mo>&InvisibleTimes;</mo><msub><mi>c</mi><mi>d</mi></msub><mo>&InvisibleTimes;</mo><mi>e</mi></mrow>'


def test_print_Indexed():
    a,b,c = symbols('a b c')
    assert mathml(IndexedBase(a),printer = 'presentation') == '<mi>a</mi>'
    assert mathml(IndexedBase(a/b),printer = 'presentation') == '<mrow><mfrac><mi>a</mi><mi>b</mi></mfrac></mrow>'
    assert mathml(IndexedBase((a,b)),printer = 'presentation') == '<mrow><mfenced><mi>a</mi><mi>b</mi></mfenced></mrow>'<|MERGE_RESOLUTION|>--- conflicted
+++ resolved
@@ -1,39 +1,25 @@
 from sympy import diff, Integral, Limit, sin, Symbol, Integer, Rational, cos, \
     tan, asin, acos, atan, sinh, cosh, tanh, asinh, acosh, atanh, E, I, oo, \
     pi, GoldenRatio, EulerGamma, Sum, Eq, Ne, Ge, Lt, Float, Matrix, Basic, S, \
-<<<<<<< HEAD
-    MatrixSymbol, Function, Derivative, log
+    MatrixSymbol, Function, Derivative, log, true, false, Range, Min, Max, \
+    Lambda, IndexedBase, symbols
 from sympy import elliptic_k, totient, reduced_totient, primenu, primeomega, \
     fresnelc, fresnels, Heaviside
 from sympy.calculus.util import AccumBounds
-=======
-    MatrixSymbol, Function, Derivative, log, true, false, Range, Min, Max, \
-    Lambda, IndexedBase, symbols
->>>>>>> d9fa584c
 from sympy.core.containers import Tuple
 from sympy.functions.combinatorial.factorials import factorial, factorial2, binomial
-<<<<<<< HEAD
-from sympy.functions.special.gamma_functions import gamma, lowergamma, uppergamma
-from sympy.functions.special.zeta_functions import polylog, lerchphi, zeta, dirichlet_eta
-=======
 from sympy.functions.elementary.complexes import re, im, Abs, conjugate
 from sympy.functions.elementary.exponential import exp
 from sympy.functions.elementary.integers import floor, ceiling
-from sympy.functions.special.zeta_functions import polylog, lerchphi
->>>>>>> d9fa584c
+from sympy.functions.special.gamma_functions import gamma, lowergamma, uppergamma
+from sympy.functions.special.zeta_functions import polylog, lerchphi, zeta, dirichlet_eta
 from sympy.logic.boolalg import And, Or, Implies, Equivalent, Xor, Not
 from sympy.matrices.expressions.determinant import Determinant
 from sympy.printing.mathml import mathml, MathMLContentPrinter, MathMLPresentationPrinter, \
     MathMLPrinter
-<<<<<<< HEAD
 from sympy.sets.sets import FiniteSet, Union, Intersection, Complement, \
     SymmetricDifference, Interval
 from sympy.stats.rv import RandomSymbol
-=======
-from sympy.sets.sets import FiniteSet, Union, Intersection, Complement, SymmetricDifference
-from sympy.stats.rv import RandomSymbol
-from sympy.sets.sets import Interval
->>>>>>> d9fa584c
 from sympy.utilities.pytest import raises
 
 x = Symbol('x')
@@ -1142,7 +1128,6 @@
     assert mpp.doprint(conjugate(x + 1)) == '<mrow><menclose notation="top"><mi>x</mi></menclose><mo>+</mo><mn>1</mn></mrow>'
 
 
-<<<<<<< HEAD
 def test_print_AccumBounds():
     a = Symbol('a', real=True)
     assert mpp.doprint(AccumBounds(0, 1)) == '<mfenced close="&#10217;" open="&#10216;"><mn>0</mn><mn>1</mn></mfenced>'
@@ -1173,7 +1158,8 @@
     assert mpp.doprint(fresnels(x)) == '<mrow><mi>S</mi><mfenced><mi>x</mi></mfenced></mrow>'
     assert mpp.doprint(fresnelc(x)) ==  '<mrow><mi>C</mi><mfenced><mi>x</mi></mfenced></mrow>'
     assert mpp.doprint(Heaviside(x)) == '<mrow><mi>&#x398;</mi><mfenced><mi>x</mi></mfenced></mrow>'
-=======
+
+
 def test_mathml_builtins():
     assert mpp.doprint(None) == '<mi>None</mi>'
     assert mpp.doprint(true) == '<mi>True</mi>'
@@ -1202,7 +1188,6 @@
     assert mpp.doprint(Min(x, 2, x**3)) == '<mrow><mo>min</mo><mfenced><mn>2</mn><mi>x</mi><msup><mi>x</mi><mn>3</mn></msup></mfenced></mrow>'
     assert mpp.doprint(Max(x, y)) == '<mrow><mo>max</mo><mfenced><mi>x</mi><mi>y</mi></mfenced></mrow>'
     assert mpp.doprint(Max(x, 2, x**3)) == '<mrow><mo>max</mo><mfenced><mn>2</mn><mi>x</mi><msup><mi>x</mi><mn>3</mn></msup></mfenced></mrow>'
->>>>>>> d9fa584c
 
 
 def test_print_matrix_symbol():
