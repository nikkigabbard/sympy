--- conflicted
+++ resolved
@@ -528,8 +528,6 @@
 
 def test_PolynomialQuotientRemainder():
     assert PolynomialQuotientRemainder(x**2, x+a, x) == [-a + x, a**2]
-<<<<<<< HEAD
-=======
 
 def test_FreeFactors():
     assert FreeFactors(a, x) == a
@@ -575,5 +573,4 @@
     assert AlgebraicFunctionQ(sin(x), x) == False
     assert AlgebraicFunctionQ([], x) == True
     assert AlgebraicFunctionQ([a, a*b], x) == True
-    assert AlgebraicFunctionQ([sin(x)], x) == False
->>>>>>> 1a8be1e8
+    assert AlgebraicFunctionQ([sin(x)], x) == False