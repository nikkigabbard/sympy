'''
Utility functions for Rubi integration
'''

from sympy.functions.elementary.integers import floor, frac
from sympy.functions import (log, sin, cos, tan, cot, csc, sec, sqrt, erf)
from sympy.functions.elementary.hyperbolic import acosh, asinh, atanh, acoth, acsch, acsch, cosh, sinh, tanh, coth, sech, csch
from sympy.functions.elementary.trigonometric import atan, acsc, asin, acot, acos, asec
from sympy.polys.polytools import degree, Poly, quo, rem
from sympy.simplify.simplify import fraction, simplify, cancel, factor, nthroot
from sympy.core.expr import UnevaluatedExpr
from sympy.core.sympify import sympify
from sympy.utilities.iterables import postorder_traversal
from sympy.core.expr import UnevaluatedExpr
from sympy.functions.elementary.complexes import im, re, Abs
from sympy.core.exprtools import factor_terms
from sympy import (exp, polylog, N, Wild, factor, gcd, Sum, S, I, Mul, Add, hyper,
    Symbol, symbols, sqf_list, sqf, Max, gcd, hyperexpand, trigsimp, factorint,
    Min, Max, sign)
from mpmath import ellippi, ellipe, ellipf, appellf1
from sympy.utilities.iterables import flatten

def Int(expr, var):
    from .rubi import rubi_integrate
    if expr == None:
        return None
    return rubi_integrate(expr, var)


def Set(expr, value):
    return {expr: value}

def With(subs, expr):
    if isinstance(subs, dict):
        k = list(subs.keys())[0]
        expr = expr.subs(k, subs[k])
    else:
        for i in subs:
            k = list(i.keys())[0]
            expr = expr.subs(k, i[k])
    return expr

def Scan(f, expr):
    # evaluates f applied to each element of expr in turn.
    for i in expr:
        yield f(i)

def MapAnd(f, l, x=None):
    # MapAnd[f,l] applies f to the elements of list l until False is returned; else returns True
    if x:
        for i in l:
            if f(i, x) == False:
                return False
        return True
    else:
        for i in l:
            if f(i) == False:
                return False
        return True

def FalseQ(u):
    return u == False

def ZeroQ(expr):
    if isinstance(expr, list):
        return any(ZeroQ(i) for i in expr)
    else:
        return expr == 0

def NegativeQ(u):
    res = u < 0
    if not res.is_Relational:
        return res
    return False

def NonzeroQ(expr):
    return expr != 0

def FreeQ(nodes, var):
    if isinstance(nodes, list):
        return not any(expr.has(var) for expr in nodes)
    else:
        return not nodes.has(var)

def List(*var):
    return list(var)

def Log(e):
    return log(e)

def PositiveQ(var):
    res = var > 0
    if not res.is_Relational:
        return res
    return False

def PositiveIntegerQ(var):
    return var.is_Integer and PositiveQ(var)

def NegativeIntegerQ(var):
    return var.is_Integer and NegativeQ(var)

def IntegerQ(var):
    if isinstance(var, int):
        return True
    else:
        return var.is_Integer

def IntegersQ(*var):
    return all(IntegerQ(i) for i in var)

def ComplexNumberQ(*var):
    return all((im(i)!=0) for i in var)

def RealNumericQ(u):
    return u.is_real

def PositiveOrZeroQ(u):
    return u.is_real and u >= 0

def NegativeOrZeroQ(u):
    return u.is_real and u <= 0

def FractionOrNegativeQ(u):
    return FractionQ(u) or NegativeQ(u)

def PosQ(var):
    return PositiveQ(var)

def NegQ(var):
    return NegativeQ(var)

def Equal(a, b):
    return a == b

def Unequal(a, b):
    return a != b

def IntPart(u):
    # IntPart[u] returns the sum of the integer terms of u.
    if ProductQ(u):
        if IntegerQ(First(u)):
            return First(u)*IntPart(Rest(u))
    elif IntegerQ(u):
        return u
    elif FractionQ(u):
        return IntegerPart(u)
    elif SumQ(u):
        res = 0
        for i in u.args:
            res += IntPart(i)
        return res
    else:
        return 0

def FracPart(u):
    # FracPart[u] returns the sum of the non-integer terms of u.
    if ProductQ(u):
        if IntegerQ(First(u)):
            return First(u)*FracPart(Rest(u))

    if IntegerQ(u):
        return 0
    elif FractionQ(u):
        return FractionalPart(u)
    elif SumQ(u):
        res = 0
        for i in u.args:
            res += FracPart(i)
        return res
    else:
        return u

def RationalQ(*nodes):
    return all(var.is_Rational for var in nodes)

def ProductQ(expr):
    return expr.is_Mul

def SumQ(expr):
    return expr.is_Add

def NonsumQ(expr):
    return not SumQ(expr)

def Subst(a, x, y):
    if None in [a, x, y]:
        return None
    return a.subs(x, y)

def First(expr, d=None):
    # gives the first element if it exists, or d otherwise.
    try:
        if isinstance(expr, list):
            return expr[0]
        else:
            return expr.args[0]
    except:
        return d

def Rest(expr):
    if isinstance(expr, list):
        return expr[1:]
    else:
        if SumQ(expr) or ProductQ(expr):
            return expr.func(*expr.args[1:])
        else:
            return expr.args[1]

def SqrtNumberQ(expr):
    # SqrtNumberQ[u] returns True if u^2 is a rational number; else it returns False.
    if expr.is_Pow:
        m = expr.base
        n = expr.exp
        return IntegerQ(n) & SqrtNumberQ(m) | IntegerQ(n-1/2) & RationalQ(m)
    elif expr.is_Mul:
        return all(SqrtNumberQ(i) for i in expr.args)
    else:
        return RationalQ(expr) or expr == I

def SqrtNumberSumQ(u):
    return SumQ(u) & SqrtNumberQ(First(u)) & SqrtNumberQ(Rest(u)) | ProductQ(u) & SqrtNumberQ(First(u)) & SqrtNumberSumQ(Rest(u))

def LinearQ(expr, x):
    if expr.is_polynomial(x):
        if degree(Poly(expr, x), gen=x) == 1:
            return True
    return False

def Sqrt(a):
    return sqrt(a)

def ArcCosh(a):
    return acosh(a)

def Coefficient(expr, var, n=1):
    a = Poly(expr, var)
    if (degree(a) - n) < 0:
        return 0
    else:
        return a.all_coeffs()[degree(a) - n]

def Denominator(var):
    return fraction(var)[1]

def Hypergeometric2F1(a, b, c, z):
    return hyperexpand(hyper([a, b], [c], z))

def ArcTan(a):
    return atan(a)

def Not(var):
    if isinstance(var, bool):
        return not var
    elif var.is_Relational:
        var = False
    return not var

def Simplify(expr):
    return simplify(expr)

def FractionalPart(a):
    return frac(a)

def IntegerPart(a):
    return floor(a)

def AppellF1(a, b1, b2, c, x, y):
    return appellf1(a, b1, b2, c, x, y)

def EllipticPi(*args):
    return ellippi(*args)

def EllipticE(*args):
    return ellipe(*args)

def EllipticF(Phi, m):
    return ellipf(Phi, m)

def ArcTan(a):
    return atan(a)

def ArcTanh(a):
    return atanh(a)

def ArcSin(a):
    return asin(a)

def ArcSinh(a):
    return asinh(a)

def ArcCos(a):
    return acos(a)

def ArcCsc(a):
    return acsc(a)

def ArcCsch(a):
    return acsch(a)

def LessEqual(*args):
    for i in range(0, len(args) - 1):
        try:
            if args[i] > args[i + 1]:
                return False
        except:
            return False
    return True

def Less(*args):
    for i in range(0, len(args) - 1):
        try:
            if args[i] >= args[i + 1]:
                return False
        except:
            return False
    return True

def Greater(*args):
    for i in range(0, len(args) - 1):
        try:
            if args[i] <= args[i + 1]:
                return False
        except:
            return False
    return True

def GreaterEqual(*args):
    for i in range(0, len(args) - 1):
        try:
            if args[i] < args[i + 1]:
                return False
        except:
            return False
    return True

def FractionQ(*args):
    return all(i.is_Rational for i in args)

def IntLinearcQ(a, b, c, d, m, n, x):
    # returns True iff (a+b*x)^m*(c+d*x)^n is integrable wrt x in terms of non-hypergeometric functions.
    return IntegerQ(m) | IntegerQ(n) | IntegersQ(3*m, 3*n) | IntegersQ(4*m, 4*n) | IntegersQ(2*m, 6*n) | IntegersQ(6*m, 2*n) | IntegerQ(m + n)

Defer = UnevaluatedExpr

def Expand(expr):
    return expr.expand()

def IndependentQ(u, x):
    return FreeQ(u, x)

def PowerQ(expr):
    return expr.is_Pow

def IntegerPowerQ(u):
    return PowerQ(u) and IntegerQ(u.args[1])

def PositiveIntegerPowerQ(u):
    return PowerQ(u) and IntegerQ(u.args[1]) and PositiveQ(u.args[1])

def FractionalPowerQ(u):
    return PowerQ(u) & FractionQ(u.args[1])

def AtomQ(expr):
    expr = sympify(expr)
    if isinstance(expr, list):
        for e in expr:
            if not e.is_Atom:
                return False
        return True
    else:
        return expr.is_Atom

def ExpQ(u):
    return Head(u) == exp

def LogQ(u):
    return u.func == log

def Head(u):
    return u.func

def MemberQ(l, u):
    if isinstance(l, list):
        return u in l
    else:
        return u in l.args

def TrigQ(u):
    if AtomQ(u):
        x = u
    else:
        x = Head(u)
    return MemberQ([sin, cos, tan, cot, sec, csc], x)

def SinQ(u):
    return Head(u) == sin

def CosQ(u):
    return Head(u) == cos

def TanQ(u):
    return Head(u) == tan

def CotQ(u):
    return Head(u) == cot

def SecQ(u):
    return Head(u) == sec

def CscQ(u):
    return Head(u) == csc

def HyperbolicQ(u):
    if AtomQ(u):
        x = u
    else:
        x = Head(u)
    return MemberQ([sinh, cosh, tanh, coth, sech, csch], x)

def SinhQ(u):
    return Head(u) == sinh

def CoshQ(u):
    return Head(u) == cosh

def TanhQ(u):
    return Head(u) == tanh

def CothQ(u):
    return Head(u) == coth

def SechQ(u):
    return Head(u) == sech

def CschQ(u):
    return Head(u) == csch

def InverseTrigQ(u):
    if AtomQ(u):
        x = u
    else:
        x = Head(u)
    return MemberQ([asin, acos, atan, acot, asec, acsc], x)

def SinCosQ(f):
    return MemberQ([sin, cos, sec, csc], Head(f))

def SinhCoshQ(f):
    return MemberQ([sinh, cosh, sech, csch], Head(f))

def Rt(val, n):
    if ComplexNumberQ(nthroot(val, n)):
        return nthroot(val, n)
    if FractionalPart(float(nthroot(val, n))) == 0:
        return sympify(int(nthroot(val, n)))
    else:
        return sympify(float(nthroot(val, n)))

def LeafCount(expr):
    return len(list(postorder_traversal(expr)))

def Numerator(u):
    return fraction(u)[0]

def NumberQ(u):
    return u.is_number

def NumericQ(u):
    return N(u).is_number

def Length(expr):
    # returns number of elements in the experssion
    if isinstance(expr, list):
        return len(expr)
    return len(expr.args)

def ListQ(u):
    return isinstance(u, list)

def Im(u):
    return im(u)

def Re(u):
    return re(u)

def InverseHyperbolicQ(u):
    if not u.is_Atom:
        u = Head(u)
    return u in [acosh, asinh, atanh, acoth, acsch, acsch]

def InverseFunctionQ(u):
    # returns True if u is a call on an inverse function; else returns False.
    return LogQ(u) or InverseTrigQ(u) and Length(u) <= 1 or InverseHyperbolicQ(u) or u.func == polylog

def TrigHyperbolicFreeQ(u, x):
    # If u is free of trig, hyperbolic and calculus functions involving x, TrigHyperbolicFreeQ[u,x] returns true; else it returns False.
    if AtomQ(u):
        return True
    else:
        if TrigQ(u) | HyperbolicQ(u) | CalculusQ(u):
            return FreeQ(u, x)
        else:
            for i in u.args:
                if not TrigHyperbolicFreeQ(i, x):
                    return False
            return True

def InverseFunctionFreeQ(u, x):
    # If u is free of inverse, calculus and hypergeometric functions involving x, InverseFunctionFreeQ[u,x] returns true; else it returns False.
    if AtomQ(u):
        return True
    else:
        if InverseFunctionQ(u) | CalculusQ(u) | u.func == hyper | u.func == appellf1:
            return FreeQ(u, x)
        else:
            for i in u.args:
                if not ElementaryFunctionQ(i):
                    return False
            return True

def RealQ(u):
    if ListQ(u):
        return MapAnd(RealQ, u)
    elif NumericQ(u):
        return ZeroQ(Im(N(u)))
    elif u.is_Pow:
        u = u.base
        v = u.exp
        return RealQ(u) & RealQ(v) & (IntegerQ(v) | PositiveOrZeroQ(u))
    elif u.is_Mul:
        return all(RealQ(i) for i in u.args)
    elif u.is_Add:
        return all(RealQ(i) for i in u.args)
    elif u.is_Function:
        f = u.func
        u = u.args[0]
        if f in [sin, cos, tan, cot, sec, csc, atan, acot, erf]:
            return RealQ(u)
        else:
            if f in [asin, acos]:
                return LE(-1, u, 1)
            else:
                if f == log:
                    return PositiveOrZeroQ(u)
                else:
                    return False
    else:
        return False

def EqQ(u, v):
    return ZeroQ(u - v)

def FractionalPowerFreeQ(u):
    if AtomQ(u):
        return True
    elif FractionalPowerQ(u):
        return False

def ComplexFreeQ(u):
    if AtomQ(u) and Not(ComplexNumberQ(u)):
        return True
    else:
         return False

def PolynomialQ(u, x):
    return u.is_polynomial(x)

def FactorSquareFree(u):
    return sqf(u)

def PowerOfLinearQ(expr, x):
    u = Wild('u')
    w = Wild('w')
    m = Wild('m', exclude=[x])
    n = Wild('n', exclude=[x])
    Match = expr.match(u**m)
    if PolynomialQ(Match[u], x):
        if IntegerQ(Match[m]):
            e = FactorSquareFree(Match[u]).match(w**n)
            return LinearQ(e[w], x)
        else:
            return LinearQ(Match[u], x)

def Exponent(expr, x, *k):
    if expr.is_number or (not expr.has(x)):
        return 0
    if not k:
        if expr.is_polynomial(x):
            return degree(expr, gen = x)
        else:
            return 0
    else:
        lst=[]
        if expr.is_Add:
            for t in expr.args:
                if t.is_Pow:
                    lst = lst + [t.args[1]]
                if t.is_Mul:
                    if t.args[1].is_Pow:
                        lst = lst + [(t.args[1]).args[1]]
                    if AtomQ(t.args[1]):
                        lst = lst + [1]
                if t.is_Number:
                    lst = lst + [0]
                if AtomQ(t) and not t.is_Number:
                    lst = lst + [1]
            return lst
        else:
            return [degree(expr, gen = x)]


def QuadraticQ(u, x):
    # QuadraticQ(u, x) returns True iff u is a polynomial of degree 2 and not a monomial of the form a x^2
    if ListQ(u):
        for expr in u:
            if Not(PolyQ(expr, x, 2) and Not(Coefficient(expr, x, 0) == 0 and Coefficient(expr, x, 1) == 0)):
                return False
        return True
    else:
        return PolyQ(u, x, 2) and Not(Coefficient(u, x, 0) == 0 and Coefficient(u, x, 1) == 0)

def LinearPairQ(u, v, x):
    # LinearPairQ(u, v, x) returns True iff u and v are linear not equal x but u/v is a constant wrt x
    return LinearQ(u, x) and LinearQ(v, x) and NonzeroQ(u-x) and ZeroQ(Coefficient(u, x, 0)*Coefficient(v, x, 1)-Coefficient(u, x, 1)*Coefficient(v, x, 0))

def BinomialParts(u, x):
    if PolynomialQ(u, x):
        if Exponent(u, x) > 0:
            lst = Exponent(u, x, List)
            if len(lst)==1:
                return [0, Coefficient(u, x, Exponent(u, x)), Exponent(u,x)]
            elif len(lst) == 2 and lst[0] == 0:
                return [Coefficient(u, x, 0), Coefficient(u, x, Exponent(u, x)), Exponent(u, x)]
            else:
                return False
        else:
            return False
    elif PowerQ(u):
        if u.args[0] == x and FreeQ(u.args[1], x):
            return [0, 1, u.args[1]]
        else:
            return False
    elif ProductQ(u):
        if FreeQ(First(u), x):
            lst2 = BinomialParts(Rest(u), x)
            if AtomQ(lst2):
                return False
            else:
                return [First(u)*lst2[0], First(u)*lst2[1], lst2[2]]
        elif FreeQ(Rest(u), x):
            lst1 = BinomialParts(First(u), x)
            if AtomQ(lst1):
                return False
            else:
                return [Rest(u)*lst1[0], Rest(u)*lst1[1], lst1[2]]
        lst1 = BinomialParts(First(u), x)
        if AtomQ(lst1):
            return False
        lst2 = BinomialParts(Rest(u), x)
        if AtomQ(lst2):
            return False
        a = lst1[0]
        b = lst1[1]
        m = lst1[2]
        c = lst2[0]
        d = lst2[1]
        n = lst2[2]
        if ZeroQ(a):
            if ZeroQ(c):
                return [0, b*d, m + n]
            elif ZeroQ(m + n):
                return [b*d, b*c, m]
            else:
                return False
        if ZeroQ(c):
            if ZeroQ(m + n):
                return [b*d, a*d, n]
            else:
                return False
        if EqQ(m, n) and ZeroQ(a*d + b*c):
            return [a*c, b*d, 2*m]
        else:
            return False
    elif SumQ(u):
        if FreeQ(First(u),x):
            lst2 = BinomialParts(Rest(u), x)
            if AtomQ(lst2):
                return False
            else:
                return [First(u) + lst2[0], lst2[1], lst2[2]]
        elif FreeQ(Rest(u), x):
            lst1 = BinomialParts(First(u), x)
            if AtomQ(lst1):
                return False
            else:
                return[Rest(u) + lst1[0], lst1[1], lst1[2]]
        lst1 = BinomialParts(First(u), x)
        if AtomQ(lst1):
            return False
        lst2 = BinomialParts(Rest(u),x)
        if AtomQ(lst2):
            return False
        if EqQ(lst1[2], lst2[2]):
            return [lst1[0] + lst2[0], lst1[1] + lst2[1], lst1[2]]
        else:
            return False
    else:
        return False

def TrinomialParts(u, x):
    # If u is equivalent to a trinomial of the form a + b*x^n + c*x^(2*n) where n!=0, b!=0 and c!=0, TrinomialParts[u,x] returns the list {a,b,c,n}; else it returns False.
    u = sympify(u)
    if PolynomialQ(u, x):
        lst = CoefficientList(u, x)
        if len(lst)<3 or EvenQ(sympify(len(lst))) or ZeroQ((len(lst)+1)/2):
            return False
        #Catch(
         #   Scan(Function(if ZeroQ(lst), Null, Throw(False), Drop(Drop(Drop(lst, [(len(lst)+1)/2]), 1), -1];
          #  [First(lst), lst[(len(lst)+1)/2], Last(lst), (len(lst)-1)/2]):
    if PowerQ(u):
        if EqQ(u.args[1], 2):
            lst = BinomialParts(u.args[0], x)
            if not lst or ZeroQ(lst[0]):
                return False
            else:
                return [lst[0]**2, 2*lst[0]*lst[1], lst[1]**2, lst[2]]
        else:
            return False
    if ProductQ(u):
        if FreeQ(First(u), x):
            lst2 = TrinomialParts(Rest(u), x)
            if not lst2:
                return False
            else:
                return [First(u)*lst2[0], First(u)*lst2[1], First(u)*lst2[2], lst2[3]]
        if FreeQ(Rest(u), x):
            lst1 = TrinomialParts(First(u), x)
            if not lst1:
                return False
            else:
                return [Rest(u)*lst1[0], Rest(u)*lst1[1], Rest(u)*lst1[2], lst1[3]]
        lst1 = BinomialParts(First(u), x)
        if not lst1:
            return False
        lst2 = BinomialParts(Rest(u), x)
        if not lst2:
            return False
        a = lst1[0]
        b = lst1[1]
        m = lst1[2]
        c = lst2[0]
        d = lst2[1]
        n = lst2[2]
        if EqQ(m, n) and NonzeroQ(a*d+b*c):
            return [a*c, a*d + b*c, b*d, m]
        else:
            return False
    if SumQ(u):
        if FreeQ(First(u), x):
            lst2 = TrinomialParts(Rest(u), x)
            if not lst2:
                return False
            else:
                return [First(u)+lst2[0], lst2[1], lst2[2], lst2[3]]
        if FreeQ(Rest(u), x):
            lst1 = TrinomialParts(First(u), x)
            if not lst1:
                return False
            else:
                return [Rest(u)+lst1[0], lst1[1], lst1[2], lst1[3]]
        lst1 = TrinomialParts(First(u), x)
        if not lst1:
            lst3 = BinomialParts(First(u), x)
            if not lst3:
                return False
            lst2 = TrinomialParts(Rest(u), x)
            if not lst2:
                lst4 = BinomialParts(Rest(u), x)
                if not lst4:
                    return False
                if EqQ(lst3[2], 2*lst4[2]):
                    return [lst3[0]+lst4[0], lst4[1], lst3[1], lst4[2]]
                if EqQ(lst4[2], 2*lst3[2]):
                    return [lst3[0]+lst4[0], lst3[1], lst4[1], lst3[2]]
                else:
                    return False
            if EqQ(lst3[2], lst2[3]) and NonzeroQ(lst3[1]+lst2[1]):
                return [lst3[0]+lst2[0], lst3[1]+lst2[1], lst2[2], lst2[3]]
            if EqQ(lst3[2], 2*lst2[3]) and NonzeroQ(lst3[1]+lst2[2]):
                return [lst3[0]+lst2[0], lst2[1], lst3[1]+lst2[2], lst2[3]]
            else:
                return False
        lst2 = TrinomialParts(Rest(u), x)
        if AtomQ(lst2):
            lst4 = BinomialParts(Rest(u), x)
            if not lst4:
                return False
            if EqQ(lst4[2], lst1[3]) and NonzeroQ(lst1[1]+lst4[0]):
                return [lst1[0]+lst4[0], lst1[1]+lst4[1], lst1[2], lst1[3]]
            if EqQ(lst4[2], 2*lst1[3]) and NonzeroQ(lst1[2]+lst4[1]):
                return [lst1[0]+lst4[0], lst1[1], lst1[2]+lst4[1], lst1[3]]
            else:
                return False
        if EqQ(lst1[3], lst2[3]) and NonzeroQ(lst1[1]+lst2[1]) and NonzeroQ(lst1[2]+lst2[2]):
            return [lst1[0]+lst2[0], lst1[1]+lst2[1], lst1[2]+lst2[2], lst1[3]]
        else:
            return False
    else:
        return False

def PolyQ(u, x, n):
    # returns True iff u is a polynomial of degree n.
    if u.is_polynomial(x):
        return degree(u, gen=x) == n
    return False

def EvenQ(u):
    # gives True if expr is an even integer, and False otherwise.
    return u.is_Integer and u%2 == 0

def OddQ(u):
    # gives True if expr is an odd integer, and False otherwise.
    return u.is_Integer and u%2 == 1

def PerfectSquareQ(u):
    # (* If u is a rational number whose squareroot is rational or if u is of the form u1^n1 u2^n2 ...
    # and n1, n2, ... are even, PerfectSquareQ[u] returns True; else it returns False. *)
    if RationalQ(u):
        return u > 0 and RationalQ(Sqrt(u))
    elif PowerQ(u):
        return EvenQ(u.args[1])
    elif ProductQ(u):
        return PerfectSquareQ(First(u)) & PerfectSquareQ(Rest(u))
    elif SumQ(u):
        s = Simplify(u)
        return NonsumQ(s) & PerfectSquareQ(s)
    else:
        return False

def NiceSqrtAuxQ(u):
    if RationalQ(u):
        return u > 0
    elif PowerQ(u):
        return EvenQ(u.args[1])
    elif ProductQ(u):
        return NiceSqrtAuxQ(First(u)) & NiceSqrtAuxQ(Rest(u))
    elif SumQ(u):
        s = Simplify(u)
        return  NonsumQ(s) & NiceSqrtAuxQ(s)
    else:
        return False

def NiceSqrtQ(u):
    return Not(NegativeQ(u)) & NiceSqrtAuxQ(u)

def Together(u):
    return factor(u)

def FixSimplify(u):
    return u

def TogetherSimplify(u):
    return simplify(u)
    #return With(Set(v, Together(Simplify(Together(u)))), FixSimplify(v))

def PosAux(u):
    if RationalQ(u):
        return u>0
    elif NumberQ(u):
        if ZeroQ(Re(u)):
            return Im(u) > 0
        else:
            return Re(u) > 0
    elif NumericQ(u):
        v = N(u)
        if ZeroQ(Re(v)):
            return Im(v) > 0
        else:
            return Re(v) > 0
    elif PowerQ(u) and OddQ(u.args[1]):
        return PosAux(u.args[0])
    elif ProductQ(u):
        if PosAux(First(u)):
            return PosAux(Rest(u))
        else:
            return not PosAux(Rest(u))
    elif SumQ(u):
        return PosAux(First(u))
    else:
        return True

def PosQ(u):
    # If u is not 0 and has a positive form, PosQ[u] returns True, else it returns False.
    return PosAux(TogetherSimplify(u))

def CoefficientList(u, x):
    if PolynomialQ(u, x):
        return list(reversed(Poly(u, x).all_coeffs()))
    else:
        return []

def ReplaceAll(expr, args):
    return expr.subs(args)

def NormalizeIntegrand(u, x):
    # returns u in a standard form recognizable by integration rules.
    return u

def SimplifyTerm(u, x):
    v = Simplify(u)
    w = Together(v)
    if LeafCount(v) < LeafCount(w):
        return NormalizeIntegrand(v, x)
    else:
        return NormalizeIntegrand(w, x)

def ExpandLinearProduct(v, u, a, b, x):
    # If u is a polynomial in x, ExpandLinearProduct[v,u,a,b,x] expands v*u into a sum of terms of the form c*v*(a+b*x)^n.
    if FreeQ([a, b], x) and PolynomialQ(u, x):
        lst = CoefficientList(ReplaceAll(u, {x: (x - a)/b}), x)
        lst = [SimplifyTerm(i, x) for i in lst]
        res = 0
        for k in range(1, len(lst)+1):
            res = res + v*lst[k-1]*(a + b*x)**(k - 1)
        return res
    return u*v

def GCD(*args):
    return gcd(*args)

def ContentFactor(expn):
    return factor_terms(expn)

def NumericFactor(u):
    # returns the real numeric factor of u.
    if NumberQ(u):
        if ZeroQ(Im(u)):
            return u
        elif ZeroQ(Re(u)):
            return Im(u)
        else:
            return S(1)
    elif PowerQ(u):
        if RationalQ(u.base) and RationalQ(u.exp):
            if u.exp > 0:
                return 1/Denominator(u.base)
            else:
                return 1/(1/Denominator(u.base))
        else:
            return S(1)
    elif ProductQ(u):
        return Mul(*[NumericFactor(i) for i in u.args])
    elif SumQ(u):
        if LeafCount(u) < 50:
            c = ContentFactor(u)
            if SumQ(c):
                return S(1)
            else:
                return NumericFactor(c)
        else:
            m = NumericFactor(First(u))
            n = NumericFactor(Rest(u))
            if m < 0 and n < 0:
                return -GCD(-m, -n)
            else:
                return GCD(m, n)
    return S(1)

def NonnumericFactors(u):
    if NumberQ(u):
        if ZeroQ(Im(u)):
            return S(1)
        elif ZeroQ(Re(u)):
            return I
        return u
    elif PowerQ(u):
        if RationalQ(u.base) and FractionQ(u.exp):
            return u/NumericFactor(u)
        return u
    elif ProductQ(u):
        result = 1
        for i in u.args:
            result *= NonnumericFactors(i)
        return result
    elif SumQ(u):
        if LeafCount(u) < 50:
            i = ContentFactor(u)
            if SumQ(i):
                return u
            else:
                return NonnumericFactors(i)
        n = NumericFactor(u)
        result = 0
        for i in u.args:
            result += i/n
        return result
    return u

def ExpandExpression(expr, x):
    return expr.expand()

def MatchQ(expr, pattern, *var):
    # returns the matched arguments after matching pattern with expression
    '''
    Example:
    >>> a_ = Wild('a', exclude=[x])
    >>> b_ = Wild('b', exclude=[x])
    >>> c_ = Wild('c', exclude=[x])
    >>> MatchQ(a + b, a_ + b_, a_, b_)
    (a, b) # or {a_: a, b_: b}
    '''
    match = expr.match(pattern)
    if match:
        return tuple(match[i] for i in var)
    else:
        return None

def PolynomialQuotientRemainder(p, q, x):
    return [quo(p, q), rem(p, q)]

def FreeFactors(u, x):
    # returns the product of the factors of u free of x.
    if ProductQ(u):
        result = 1
        for i in u.args:
            if FreeQ(i, x):
                result *= i
        return result
    elif FreeQ(u, x):
        return u
    else:
        return 1

def NonfreeFactors(u, x):
    # returns the product of the factors of u not free of x.
    if ProductQ(u):
        result = 1
        for i in u.args:
            if not FreeQ(i, x):
                result *= i
        return result
    elif FreeQ(u, x):
        return 1
    else:
        return u

def RemoveContentAux(expr, x):
    if SumQ(expr):
        w_ = Wild('w')
        p_ = Wild('p')
        n_ = Wild('n', exclude=[x])
        m_ = Wild('m', exclude=[x])
        u_ = Wild('u')
        v_ = Wild('v')
        b_ = Wild('b', exclude=[x])
        a_ = Wild('a', exclude=[x])

        pattern = a_**m_*u_ + b_*v_
        match = expr.match(pattern)
        if match:
            keys = [a_, m_, u_, b_, v_]
            if len(keys) == len(match):
                a, m, u, b, v = tuple([match[i] for i in keys])
                if IntegersQ(a, b) & (a + b == 0) & RationalQ(m):
                    if m > 0:
                        return RemoveContentAux(a**(m - 1)*u - v, x)
                    else:
                        return RemoveContentAux(u - a**(1 - m)*v, x)


        pattern = a_**m_*u_ + a_**n_*v_
        match = expr.match(pattern)
        if match:
            keys = [a_, m_, u_, n_, v_]
            if len(keys) == len(match):
                a, m, u, n, v = tuple([match[i] for i in keys])
                if FreeQ(a, x) & RationalQ(m, n) & (n - m >= 0) & (m != 0):
                    return RemoveContentAux(u + a**(n - m)*v, x)

        pattern = a_**m_*u_ + a_**n_*v_ + a_**p_*w_
        match = expr.match(pattern)
        if match:
            keys = [a_, m_, u_, n_, v_, p_, w_]
            if len(keys) == len(match):
                a, m, u, n, v, p, w = tuple([match[i] for i in keys])
                if RationalQ(m, n, p) & (n - m >= 0) & (p - m >= 0):
                    return RemoveContentAux(u + a**(n - m)*v + a**(p - m)*w, x)

        if NegQ(First(expr)):
            return -expr

    return expr


def RemoveContent(u, x):
    v = NonfreeFactors(u, x)
    w = Together(v)

    if EqQ(FreeFactors(w, x), 1):
        return RemoveContentAux(v, x)
    else:
        return RemoveContentAux(NonfreeFactors(w, x), x)


def FreeTerms(u, x):
    # returns the sum of the terms of u free of x.
    if SumQ(u):
        result = 0
        for i in u.args:
            if FreeQ(i, x):
                result += i
        return result
    elif FreeQ(u, x):
        return u
    else:
        return 0

def NonfreeTerms(u, x):
    # returns the sum of the terms of u free of x.
    if SumQ(u):
        result = 0
        for i in u.args:
            if not FreeQ(i, x):
                result += i
        return result
    elif not FreeQ(u, x):
        return u
    else:
        return 0


def ExpandAlgebraicFunction(expr, x):
    if ProductQ(expr):
        u_ = Wild('u', exclude=[x])
        n_ = Wild('n', exclude=[x])
        v_ = Wild('v')
        pattern = u_*v_
        match = expr.match(pattern)
        if match:
            keys = [u_, v_]
            u, v = tuple([match[i] for i in keys])
            if SumQ(v):
                u, v = v, u
            if not FreeQ(u, x) and SumQ(u):
                result = 0
                for i in u.args:
                    result += i*v
                return result

        pattern = u_**n_*v_
        match = expr.match(pattern)
        if match:
            keys = [u_, n_, v_]
            u, n, v = tuple([match[i] for i in keys])
            if PositiveIntegerQ(n) and SumQ(u):
                w = Expand(u**n)
                result = 0
                for i in w.args:
                    result += i*v
                return result

    return expr

def CollectReciprocals(expr, x):
    # Basis: e/(a+b x)+f/(c+d x)==(c e+a f+(d e+b f) x)/(a c+(b c+a d) x+b d x^2)
    if SumQ(expr):
        u_ = Wild('u')
        a_ = Wild('a', exclude=[x])
        b_ = Wild('b', exclude=[x])
        c_ = Wild('c', exclude=[x])
        d_ = Wild('d', exclude=[x])
        e_ = Wild('e', exclude=[x])
        f_ = Wild('f', exclude=[x])
        pattern = u_ + e_/(a_ + b_*x) + f_/(c_+d_*x)
        match = expr.match(pattern)
        if match:
            try: # .match() does not work peoperly always
                keys = [u_, a_, b_, c_, d_, e_, f_]
                u, a, b, c, d, e, f = tuple([match[i] for i in keys])
                if ZeroQ(b*c + a*d) & ZeroQ(d*e + b*f):
                    return CollectReciprocals(u + (c*e + a*f)/(a*c + b*d*x**2),x)
                elif ZeroQ(b*c + a*d) & ZeroQ(c*e + a*f):
                    return CollectReciprocals(u + (d*e + b*f)*x/(a*c + b*d*x**2),x)
            except:
                pass
    return expr

def UnifySum(term, x):
    # returns u with terms having indentical nonfree factors of x collected into a single term.
    return term

def ExpandCleanup(u, x):
    v = CollectReciprocals(u, x)
    if SumQ(v):
        res = 0
        for i in v.args:
            res += SimplifyTerm(i, x)
        v = res
        if SumQ(v):
            return UnifySum(v, x)
        else:
            return v
    else:
        return v

def AlgebraicFunctionQ(u, x, flag=False):
    if ListQ(u):
        if u == []:
            return True
        elif AlgebraicFunctionQ(First(u), x, flag):
            return AlgebraicFunctionQ(Rest(u), x, flag)
        else:
            return False
    elif AtomQ(u) or FreeQ(u, x):
        return True
    elif PowerQ(u):
        if RationalQ(u.args[1]) | flag & FreeQ(u.args[1], x):
            return AlgebraicFunctionQ(u.args[1], x, flag)
    elif ProductQ(u) | SumQ(u):
        for i in u.args:
            if not AlgebraicFunctionQ(i, x, flag):
                return False
        return True
    return False

def Coeff(expr, form, n=1):
    if n == 1:
        return Coefficient(Together(expr), form, n)
    else:
        coef1 = Coefficient(expr, form, n)
        coef2 = Coefficient(Together(expr), form, n)
        if Simplify(coef1 - coef2) == 0:
            return coef1
        else:
            return coef2

def LeadTerm(u):
    if SumQ(u):
        return First(u)
    return u

def RemainingTerms(u):
    if SumQ(u):
        return Rest(u)
    return u

def LeadFactor(u):
    # returns the leading factor of u.
    if ComplexNumberQ(u) and Re(u) == 0:
        if Im(u) == S(1):
            return u
        else:
            return LeadFactor(Im(u))
    elif ProductQ(u):
            return LeadFactor(First(u))
    return u

def RemainingFactors(u):
    # returns the remaining factors of u.
    if ComplexNumberQ(u) and Re(u) == 0:
        if Im(u) == 1:
            return S(1)
        else:
            return I*RemainingFactors(Im(u))
    elif ProductQ(u):
        return RemainingFactors(First(u))*Rest(u)
    return S(1)

def LeadBase(u):
    # returns the base of the leading factor of u.
    v = LeadFactor(u)
    if PowerQ(v):
        return v.args[0]
    return v

def LeadDegree(u):
    # returns the degree of the leading factor of u.
    v = LeadFactor(u)
    if PowerQ(v):
        return v.args[1]
    return v

def Numer(expr):
    # returns the numerator of u.
    if PowerQ(expr):
        if expr.args[1] < 0:
            return 1
    if ProductQ(expr):
        return Mul(*[Numer(i) for i in expr.args])
    return Numerator(expr)

def Denom(u):
    # returns the denominator of u
    if PowerQ(u):
        if u.args[1] < 0:
            return u.args[0]**(-u.args[1])
    elif ProductQ(u):
        return Mul(*[Denom(i) for i in u.args])
    return Denominator(u)

def hypergeom(n, d, z):
    return hyper(n, d, z)

def Expon(expr, form, h=None):
    if h:
        return Exponent(Together(expr), form, h)
    else:
        return Exponent(Together(expr), form)

def MergeMonomials(expr, x):
    u_ = Wild('u')
    p_ = Wild('p', exclude=[x])
    a_ = Wild('a', exclude=[x])
    b_ = Wild('b', exclude=[x])
    c_ = Wild('c', exclude=[x])
    d_ = Wild('d', exclude=[x])
    n_ = Wild('n', exclude=[x])
    m_ = Wild('m', exclude=[x])

    # Basis: If  m\[Element]\[DoubleStruckCapitalZ] \[And] b c-a d==0, then (a+b z)^m==b^m/d^m (c+d z)^m
    pattern = u_*(a_ + b_*x)**m_*(c_ + d_*x)**n_
    match = expr.match(pattern)
    if match:
        keys = [u_, a_, b_, m_, c_, d_, n_]
        if len(keys) == len(match):
            u, a, b, m, c, d, n = tuple([match[i] for i in keys])
            if IntegerQ(m) and ZeroQ(b*c - a*d):
                return u*b**m/d**m*(c + d*x)**(m + n)

    # Basis: If  m/n\[Element]\[DoubleStruckCapitalZ], then z^m (c z^n)^p==(c z^n)^(m/n+p)/c^(m/n)
    pattern = u_*(a_ + b_*x)**m_*(c_*(a_ + b_*x)**n_)**p_
    match = expr.match(pattern)
    if match:
        keys = [u_, a_, b_, m_, c_, n_, p_]
        if len(keys) == len(match):
            u, a, b, m, c, n, p = tuple([match[i] for i in keys])
            if IntegerQ(m/n):
                return u*(c*(a + b*x)**n)**(m/n + p)/c**(m/n)
    return expr

def PolynomialDivide(p, q, x):
    return quo(p, q) + rem(p, q)/q

def BinomialQ(u, x, n=None):
    if ListQ(u):
        for i in u.args:
            if Not(BinomialQ(i, x, n)):
                return False
        return True
    return ListQ(BinomialParts(u, x))

def FactorSquareFreeList(poly):
    r = sqf_list(poly)
    result = [[1, 1]]
    for i in r[1]:
        result.append(list(i))
    return result

def PerfectPowerTest(u, x):
    # If u (x) is equivalent to a polynomial raised to an integer power greater than 1,
    # PerfectPowerTest[u,x] returns u (x) as an expanded polynomial raised to the power;
    # else it returns False.
    if PolynomialQ(u, x):
        lst = FactorSquareFreeList(u)
        gcd = 0
        v = 1
        if lst[0] == [1, 1]:
            lst = Rest(lst)
        for i in lst:
            gcd = GCD(gcd, i[1])
        if gcd > 1:
            for i in lst:
                v = v*i[0]**(i[1]/gcd)
            return Expand(v)**gcd
        else:
            return False
    return False

def SquareFreeFactorTest(u, x):
    # If u (x) can be square free factored, SquareFreeFactorTest[u,x] returns u (x) in
    # factored form; else it returns False.
    if PolynomialQ(u, x):
        v = FactorSquareFree(u)
        if PowerQ(v) or ProductQ(v):
            return v
        return False
    return False

def RationalFunctionQ(u, x):
    # If u is a rational function of x, RationalFunctionQ[u,x] returns True; else it returns False.
    if AtomQ(u) or FreeQ(u, x):
        return True
    elif IntegerPowerQ(u):
        return RationalFunctionQ(u.args[0], x)
    elif ProductQ(u) or SumQ(u):
        for i in u.args:
            if Not(RationalFunctionQ(i, x)):
                return False
        return True
    return False

def RationalFunctionFactors(u, x):
    # RationalFunctionFactors[u,x] returns the product of the factors of u that are rational functions of x.
    if ProductQ(u):
        res = 1
        for i in u.args:
            if RationalFunctionQ(i, x):
                res *= i
        return res
    elif RationalFunctionQ(u, x):
        return u
    return S(1)

def NonrationalFunctionFactors(u, x):
    if ProductQ(u):
        res = 1
        for i in u.args:
            if not RationalFunctionQ(i, x):
                res *= i
        return res
    elif RationalFunctionQ(u, x):
        return S(1)
    return u

def Reverse(u):
    if isinstance(u, list):
        return list(reversed(u))
    else:
        l = list(u.args)
        return u.func(*list(reversed(l)))

def RationalFunctionExponents(u, x):
    # (* u is a polynomial or rational function of x. *)
    # (* RationalFunctionExponents[u,x] returns a list of the exponent of the *)
    # (* numerator of u and the exponent of the denominator of u. *)
    if PolynomialQ(u, x):
        return [Exponent(u, x), 0]
    elif IntegerPowerQ(u):
        if PositiveQ(u.args[1]):
            return u.args[1]*RationalFunctionExponents(u.args[0], x)
        return  (-u.args[1])*Reverse(RationalFunctionExponents(u.args[0], x))
    elif ProductQ(u):
        lst1 = RationalFunctionExponents(First(u), x)
        lst2 = RationalFunctionExponents(Rest(u), x)
        return [lst1[0] + lst2[0], lst1[1] + lst2[1]]
    elif SumQ(u):
        v = Together(u)
        if SumQ(v):
            lst1 = RationalFunctionExponents(First(u), x)
            lst2 = RationalFunctionExponents(Rest(u), x)
            return [Max(lst1[0] + lst2[1], lst2[0] + lst1[1]), lst1[1] + lst2[1]]
        else:
            return RationalFunctionExponents(v, x)
    return [0, 0]

def RationalFunctionExpand(expr, x):
    u_ = Wild('u')
    v_ = Wild('v')
    n_ = Wild('n', exclude=[x])
    pattern = u_*v_**n_
    match = expr.match(pattern)
    if match:
        print(match)
        keys = [u_, v_, n_]
        if len(keys) == len(match):
            u, v, n = tuple([match[i] for i in keys])
            if FractionQ(n) and v != x:
                w = RationalFunctionExpand(u, x)
                if SumQ(w):
                    result = 0
                    for i in w.args:
                        result += i*v**n
                    return result
                else:
                    return w*v**n

    v = ExpandIntegrand(expr, x)
    t = False

    a_ = Wild('a', exclude=[x])
    b_ = Wild('b', exclude=[x])
    c_ = Wild('c', exclude=[x])
    d_ = Wild('d', exclude=[x])
    m_ = Wild('m', exclude=[x])
    p_ = Wild('p', exclude=[x])

    pattern = x**m_*(c_ + d_*x)**p_/(a_ + b_*x**n_)
    match = expr.match(pattern)
    if match:
        keys = [m_, c_, d_, p_, a_, b_, n_]
        if len(keys) == len(match):
            m, c, d, p, a, b, n = tuple([match[i] for i in keys])
            if IntegersQ(m, n) and m == n-1:
                t = True

    u = expr
    if v != u and t:
        return v
    else:
        v = ExpandIntegrand(RationalFunctionFactors(u, x), x)
        w = NonrationalFunctionFactors(u, x)
        if SumQ(v):
            result = 0
            for i in v:
                result += i*w
            return result

def ExpandIntegrand(expr, x, extra=None):
    w_ = Wild('w')
    p_ = Wild('p', exclude=[x])
    q_ = Wild('q', exclude=[x])
    u_ = Wild('u')
    v_ = Wild('v')
    a_ = Wild('a', exclude=[x])
    b_ = Wild('b', exclude=[x])
    c_ = Wild('c', exclude=[x])
    d_ = Wild('d', exclude=[x])
    e_ = Wild('e', exclude=[x])
    f_ = Wild('f', exclude=[x])
    g_ = Wild('g', exclude=[x])
    h_ = Wild('h', exclude=[x])
    j_ = Wild('j', exclude=[x])
    n_ = Wild('n', exclude=[x])
    m_ = Wild('m', exclude=[x])
    F_ = Wild('F', exclude=[x])
    k, q, i = symbols('k q i')

    if extra:
        w = ExpandIntegrand(extra, x)
        r = NonfreeTerms(w, x)
        if SumQ(r):
            result = [expr*FreeTerms(w, x)]
            for i in r.args:
                result.append(MergeMonomials(expr*i, x))
            return r.func(*result)
        else:
            return expr*FreeTerms(w, x) + MergeMonomials(expr*r, x)

    # Basis: (a+b x)^m/(c+d x)==(b (a+b x)^(m-1))/d+((a d-b c) (a+b x)^(m-1))/(d (c+d x))
    pattern = (a_ + b_*x)**m_*f_**(e_*(c_ + d_*x)**n_)/(g_+h_*x)
    match = expr.match(pattern)
    if match:
        keys = [a_, b_, c_, d_, e_, f_, g_, h_, m_, n_]
        if len(keys) == len(match):
            a, b, c, d, e, f, g, h, m, n = tuple([match[i] for i in keys])
            if PositiveIntegerQ(m) and ZeroQ(b*c - a*d):
                tmp = a*h - b*g
                return SimplifyTerm(tmp**m/h**m, x)*f**(e*(c + d*x)**n)/(g + h*x) + Sum(SimplifyTerm(b*tmp**(k-1)/h**k, x)*f**(e*(c+d*x)**n)*(a + b*x)**(m-k), (k, 1, m)).doit()

    pattern = u_*(a_ + b_*F_**v_)**m_*(c_ + d_*F_**v_)**n_
    match = expr.match(pattern)
    if match:
        keys = [u_, a_, b_, F_, v_, m_, c_, d_, n_]
        if len(keys) == len(match):
            u, a, b, F, v, m, c, d, n = tuple([match[i] for i in keys])
            if IntegersQ(m, n) and NegativeQ(n):
                w = ReplaceAll(ExpandIntegrand((a+b*x)**m*(c + d*x)**n, x), {x: F**v})
                result = []
                for i in w.args:
                    result.append(i*u)
                return w.func(*result)

    pattern = u_*(a_ + b_*x)**m_*Log(c_*(d_ + e_*x**n_)**p_)
    match = expr.match(pattern)
    if match:
        keys = [u_, a_, b_, m_, c_, d_, e_, n_, p_]
        if len(keys) == len(match):
            u, a, b, m, c, d, e, n, p = tuple([match[i] for i in keys])
            if PolynomialQ(u, x):
                return ExpandIntegrand(Log(c*(d + e*x**n)**p), x, u*(a + b*x)**m)

    pattern = u_*f_**(e_*(c_ + d_*x)**n_)
    match = expr.match(pattern)
    if match:
        keys = [u_, f_, e_, c_, d_, n_]
        if len(keys) == len(match):
            u, f, e, c, d, n = tuple([match[i] for i in keys])
            if PolynomialQ(u,x):
                if EqQ(n, 1):
                    return ExpandIntegrand(f**(e*(c + d*x)**n), x, u)
                else:
                    return ExpandLinearProduct(f**(e*(c + d*x)**n), u, c, d, x)

    pattern = u_*(a_ + b_*Log(c_*(d_*(e_ + f_*x)**p_)**q_))**n_
    match = expr.match(pattern)
    if match:
        keys = [u_, a_, b_, c_, d_, e_, f_, p_, q_, n_]
        if len(keys) == len(match):
            u, a, b, c, d, e, f, p, q, n = tuple([match[i] for i in keys])
            if PolynomialQ(u, x):
                return ExpandLinearProduct((a + b*Log(c*(d*(e + f*x)**p)**q))**n, u, e, f, x)

    pattern = (a_ + b_*u_**n_ + c_*u_**j_)**p_
    match = expr.match(pattern)
    if match:
        keys = [a_, b_, u_, n_, c_, j_, p_]
        if len(keys) == len(match):
            a, b, u, n, c, j, p = tuple([match[i] for i in keys])
            if IntegerQ(n) and ZeroQ(j - 2*n) and NegativeIntegerQ(p) and NonzeroQ(b**2 - 4*a*c):
                ReplaceAll(ExpandIntegrand(1/(4**p*c**p), x, (b - q + 2*c*x)**p*(b + q + 2*c*x)**p), {q: Rt(b**2-4*a*c,2),x: u**n})

    pattern = u_**m_*(a_ + b_*u_**n_ + c_*u_**j_)**p_
    match = expr.match(pattern)
    if match:
        keys = [u_, m_, a_, b_, n_, c_, j_, p_]
        if len(keys) == len(match):
            u, m, a, b, n, c, j, p = tuple([match[i] for i in keys])
            if IntegersQ(m, n, j) and ZeroQ(j - 2*n) and NegativeIntegerQ(p) and 0<m<2*n and Not(m == n and p == -1) and NonzeroQ(b**2 - 4*a*c):
                return ReplaceAll(ExpandIntegrand(1/(4**p*c**p), x, x**m*(b - q + 2*c*x**n)**p*(b + q+ 2*c*x**n)**p), {q: Rt(b**2 - 4*a*c, 2),x: u})

    # Basis: If  q=Sqrt[-a c], then a+c z^2==((-q+c z)(q+c z))/c
    pattern = (a_ + c_*u_**n_)**p_
    match = expr.match(pattern)
    if match:
        keys = [a_, c_, u_, n_, p_]
        if len(keys) == len(match):
            a, c, u, n, p = tuple([match[i] for i in keys])
            if IntegerQ(n/2) and NegativeIntegerQ(p):
                return ReplaceAll(ExpandIntegrand(1/c**p, x, (-q + c*x)**p*(q + c*x)**p), {q: Rt(-a*c,2),x: u**(n/2)})

    pattern = u_**m_*(a_ + c_*u_**n_)**p_
    match = expr.match(pattern)
    if match:
        keys = [u_, m_, a_, c_, n_, p_]
        if len(keys) == len(match):
            u, m, a, c, n, p = tuple([match[i] for i in keys])
            if IntegersQ(m, n/2) and NegativeIntegerQ(p) and 0<m<n and (m != n/2):
                return ReplaceAll(ExpandIntegrand(1/c**p, x, x**m*(-q + c*x**(n/2))**p*(q + c*x**(n/2))**p),{q: Rt(-a*c, 2), x: u})

    # Basis: 1/(a x^n+b Sqrt[c+d x^(2 n)])==(a x^n-b Sqrt[c+d x^(2 n)])/(-b^2 c+(a^2-b^2 d) x^(2 n))
    pattern = u_/(a_*x**n_ + b_*Sqrt(c_ + d_*x**j_))
    match = expr.match(pattern)
    if match:
        keys = [u_, a_, n_, b_, c_, d_, j_]
        if len(keys) == len(match):
            u, a, n, b, c, d, j = tuple([match[i] for i in keys])
            if ZeroQ(j - 2*n):
                return ExpandIntegrand(u*(a*x**n - b*Sqrt(c + d*x**(2*n)))/(-b**2*c + (a**2 - b**2*d)*x**(2*n)), x)

    # Basis: If  q=Sqrt[b^2-4a c] and r=(2 c d-b e)/q, then (d+e z)/(a+b z+c z^2)==(e+r)/(b-q+2 c z)+(e-r)/(b+q+2 c z)*)
    pattern = (d_ + e_*(f_ + g_*u_**n_))/(a_ + b_*u_**n_ + c_*u_**j_)
    match = expr.match(pattern)
    if match:
        keys = [d_, e_, f_, g_, u_, n_, a_, b_, c_, j_]
        if len(keys) == len(match):
            d, e, f, g, u, n, a, b, c, j = tuple([match[i] for i in keys])
            if ZeroQ(j - 2*n) and NonzeroQ(b*2 - 4*a*c):
                q = Rt(b**2 - 4*a*c, 2)
                r = TogetherSimplify((2*c*(d + e*f) - b*e*g)/q)
                return (e*g + r)/(b - q + 2*c*u**n) + (e*g - r)/(b + q + 2*c*u**n)

    # Basis: If (m|n,p,q)\[Element]\[DoubleStruckCapitalZ] \[And] 0<=m<p<q<n, let r/s=(-(a/b))^(1/n), then  (c + d*z^m + e*z^p + f*z^q)/(a + b*z^n) == (r*Sum[(c + (d*(r/s)^m)/(-1)^(2*k*(m/n)) + (e*(r/s)^p)/(-1)^(2*k*(p/n)) + (f*(r/s)^q)/(-1)^(2*k*(q/n)))/(r - (-1)^(2*(k/n))*s*z), {k, 1, n}])/(a*n)
    pattern = (c_ + d_*u_**m_ + e_*u_**p_ + f_*u_**q_)/(a_ + b_*u_**n_)
    match = expr.match(pattern)
    if match:
        keys = [c_, d_, u_, m_, e_, p_, f_, q_, a_, b_, n_]
        if len(keys) == len(match):
            c, d, u, m, e, p, f, q, a, b, n = tuple([match[i] for i in keys])
            if IntegersQ(m, n, p, q) & 0<m<p<q<n:
                r = Numerator(Rt(-a/b, n))
                s = Denominator(Rt(-a/b, n))
                return Sum((r*c + r*d*(r/s)**m*(-1)**(-2*k*m/n) + r*e*(r/s)**p*(-1)**(-2*k*p/n) + r*f*(r/s)**q*(-1)**(-2*k*q/n))/(a*n*(r - (-1)**(2*k/n)*s*u)),(k,1,n)).doit()

    # Basis: If (m|n,p)\[Element]\[DoubleStruckCapitalZ] \[And] 0<=m<p<n, let r/s=(-(a/b))^(1/n), then  (c + d*z^m + e*z^p)/(a + b*z^n) == (r*Sum[(c + (d*(r/s)^m)/(-1)^(2*k*(m/n)) + (e*(r/s)^p)/(-1)^(2*k*(p/n)))/(r - (-1)^(2*(k/n))*s*z), {k, 1, n}])/(a*n)
    pattern = (c_ + d_*u_**m_ + e_*u_**p_)/(a_ + b_*u_**n_)
    match = expr.match(pattern)
    if match:
        keys = [c_, d_, u_, m_, e_, p_, a_, b_, n_]
        if len(keys) == len(match):
            c, d, u, m, e, p, a, b, n = tuple([match[i] for i in keys])
            if IntegersQ(m, n, p) & 0<m<p<n:
                r = Numerator(Rt(-a/b, n))
                s = Denominator(Rt(-a/b, n))
                return Sum((r*c + r*d*(r/s)**m*(-1)**(-2*k*m/n) + r*e*(r/s)**p*(-1)**(-2*k*p/n))/(a*n*(r - (-1)**(2*k/n)*s*u)),(k, 1, n)).doit()

    # Basis: (a+b x)^m/(c+d x)==(b (a+b x)^(m-1))/d+((a d-b c) (a+b x)^(m-1))/(d (c+d x))
    pattern = (a_ + b_*x)**m_/(c_ + d_*x)
    match = expr.match(pattern)
    if match:
        keys = [a_, b_, c_, d_, m_]
        if len(keys) == len(match):
            a, b, c, d, m = tuple([match[i] for i in keys])
            if PositiveIntegerQ(m):
                if RationalQ(a, b, c, d):
                    return ExpandExpression((a + b*x)**m/(c + d*x), x)
                else:
                    tmp = a*d - b*c
                    result = SimplifyTerm(tmp**m / d**m, x)/(c + d*x)
                    for k in range(1, m + 1):
                        result += SimplifyTerm(b*tmp**(k - 1)/d**k, x)*(a + b*x)**(m - k)
                    return result

    pattern = (c_ + d_*u_**m_)/(a_ + b_*u_**n_)
    match = expr.match(pattern)
    if match:
        keys = [c_, d_, u_, m_, a_, b_, n_]
        if len(keys) == len(match):
            c, d, u, m, a, b, n = tuple([match[i] for i in keys])
            if IntegersQ(m,n) & 0<m<n:
                # *Basis: If (m|n)\[Element]\[DoubleStruckCapitalZ] \[And] 0<=m<n, let r/s=(-(a/b))^(1/n), then  (c + d*z^m)/(a + b*z^n) == (r*Sum[(c + (d*(r/s)^m)/(-1)^(2*k*(m/n)))/(r - (-1)^(2*(k/n))*s*z), {k, 1, n}])/(a*n)
                r = Numerator(Rt(-a/b, n))
                s = Denominator(Rt(-a/b, n))
                return Sum((r*c + r*d*(r/s)**m*(-1)**(-2*k*m/n))/(a*n*(r-(-1)**(2*k/n)*s*u)),(k,1,n)).doit()
            elif ZeroQ(n - 2*m):
                # q=Sqrt[-(a/b)], then (c+d z)/(a+b z^2)==-((c-d q)/(2 b q(q+z)))-(c+d q)/(2 b q(q-z))
                j = n
                n = m
                q = Rt(-a/b, 2)
                return -(c - d*q)/(2*b*q*(q + u**n)) - (c + d*q)/(2*b*q*(q - u**n))

    pattern = 1/(a_ + b_*u_**n_)
    match = expr.match(pattern)
    if match:
        keys = [a_, b_, u_, n_]
        if len(keys) == len(match):
            a, b, u, n = tuple([match[i] for i in keys])
            if n == 3:
                # Basis: Let r/s=(-(a/b))^(1/3), then  1/(a+b z^3)==r/(3a(r-s z))+(r(2 r+s z))/(3a(r^2+r s z+s^2 z^2))
                r = Numerator(Rt(-a/b, 3))
                s = Denominator(Rt(-a/b, 3))
                return r/(3*a*(r - s*u)) + r*(2*r + s*u)/(3*a*(r**2 + r*s*u + s**2*u**2))
            elif PositiveIntegerQ(n/4):
                # Let r/s=Sqrt[-(a/b)], then  1/(a+b z^2)==r/(2a(r-s z))+r/(2a(r+s z))
                r = Numerator(Rt(-a/b,2))
                s = Denominator(Rt(-a/b, 2))
                return r/(2*a*(r - s*u**(n/2))) + r/(2*a*(r + s*u**(n/2)))
            elif IntegerQ(n) & PositiveQ(n):
                # Basis: If  n\[Element]SuperPlus[\[DoubleStruckCapitalZ]], let r/s=(-(a/b))^(1/n), then  1/(a + b*z^n) == (r*Sum[1/(r - (-1)^(2*(k/n))*s*z), {k, 1, n}])/(a*n)
                r = Numerator(Rt(-a/b, n))
                s = Denominator(Rt(-a/b, n))
                return Sum(r/(a*n*(r - (-1)**(2*k/n)*s*u)),(k, 1, n)).doit()

    # If u is a polynomial in x, ExpandIntegrand[u*(a+b*x)^m,x] expand u*(a+b*x)^m into a sum of terms of the form A*(a+b*x)^n.
    pattern = u_*(a_ + b_*x)**m_
    match = expr.match(pattern)
    if match:
        keys = [u_, a_, b_, m_]
        if len(keys) == len(match):
            u, a, b, m = tuple([match[i] for i in keys])
            try:
                w, c, d, p = MatchQ(u, w_*(c_+d_*x)**p_, w_, c_, d_, p_)
                res = IntegerQ(p) & p > m
            except: # if not matched
                res = False
            if PolynomialQ(u, x) and Not(PositiveIntegerQ(m) and res):
                tmp1 = ExpandLinearProduct((a+b*x)**m, u, a, b, x)
                if not IntegerQ(m):
                    return tmp1
                else:
                    tmp2 = ExpandExpression(u*(a+b*x)**m, x)
                    if SumQ(tmp2) and (LeafCount(tmp2) <= LeafCount(tmp1)+2):
                        return tmp2
                    else:
                        return tmp1

    pattern = u_*v_**n_*(a_ + b_*x)**m_
    match = expr.match(pattern)
    if match:
        keys = [u_, v_, n_, a_, b_, m_]
        if len(keys) == len(match):
            u, v, n, a, b, m = tuple([match[i] for i in keys])
            if NegativeIntegerQ(n) & Not(IntegerQ(m)) & PolynomialQ(u, x) & PolynomialQ(v, x) & RationalQ(m) & (m < -1) & (Exponent(u, x) >= -(n+IntegerPart(m))*Exponent(v, x)):
                pr = PolynomialQuotientRemainder(u, v**(-n)*(a + b*x)**(-IntegerPart(m)), x)
                return ExpandIntegrand(pr[0]*(a + b*x)**FractionalPart(m), x) + ExpandIntegrand(pr[1]*v**n*(a + b*x)**m, x)
            elif NegativeIntegerQ(n) & Not(IntegerQ(m)) & PolynomialQ(u, x) & PolynomialQ(v, x) & (Exponent(u, x) >= -n*Exponent(v, x)):
                pr = PolynomialQuotientRemainder(u, v**(-n),x)
                return ExpandIntegrand(pr[0]*(a + b*x)**m, x) + ExpandIntegrand(pr[1]*v**n*(a + b*x)**m, x)

    # Basis: If  (m|(n-1)/2)\[Element]\[DoubleStruckCapitalZ] \[And] 0<=m<n, let r/s=(a/b)^(1/n), then z^m/(a + b*z^n) == (r*(-(r/s))^m*Sum[1/((-1)^(2*k*(m/n))*(r + (-1)^(2*(k/n))*s*z)), {k, 1, n}])/(a*n) == (r*(-(r/s))^m*Sum[(-1)^(2*k*((m + 1)/n))/((-1)^(2*(k/n))*r + s*z), {k, 1, n}])/(a*n)
    pattern = u_**m_/(a_+b_*u_**n_)
    match = expr.match(pattern)
    if match:
        keys = [u_, m_, a_, b_, n_]
        if len(keys) == len(match):
            u, m, a, b, n = tuple([match[i] for i in keys])
            if IntegersQ(m, n) & 0 < m < n & OddQ(n/GCD(m, n)) & PosQ(a/b):
                g = GCD(m, n)
                r = Numerator(Rt(a/b, n/GCD(m, n)))
                s = Denominator(Rt(a/b, n/GCD(m, n)))
                if CoprimeQ(m + g, n):
                    return Sum(r*(-r/s)**(m/g)*(-1)**(-2*k*m/n)/(a*n*(r + (-1)**(2*k*g/n)*s*u**g)),(k, 1, n/g)).doit()
                else:
                    return Sum(r*(-r/s)**(m/g)*(-1)**(2*k*(m+g)/n)/(a*n*((-1)**(2*k*g/n)*r + s*u**g)),(k, 1, n/g)).doit()
            elif IntegersQ(m, n) & 0<m<n:
                g = GCD(m, n)
                r = Numerator(Rt(-a/b, n/GCD(m, n)))
                s = Denominator(Rt(-a/b, n/GCD(m, n)))
                if n/g == 2:
                    return s/(2*b*(r+s*u^g)) - s/(2*b*(r-s*u^g))
                else:
                    if CoprimeQ[m+g,n]:
                        return Sum(r*(r/s)**(m/g)*(-1)**(-2*k*m/n)/(a*n*(r - (-1)**(2*k*g/n)*s*u**g)),(k,1,n/g)).doit()
                    else:
                        return Sum(r*(r/s)**(m/g)*(-1)**(2*k*(m+g)/n)/(a*n*((-1)**(2*k*g/n)*r - s*u**g)),(k,1,n/g)).doit()

    pattern = u_/v_
    match = expr.match(pattern)
    if match:
        keys = [u_, v_]
        if len(keys) == len(match):
            u, v = tuple([match[i] for i in keys])
            if PolynomialQ(u, x) and PolynomialQ(v, x) and BinomialQ(v,x) and (Exponent(u, x) == Exponent(v, x)-1 >= 2):
                lst = CoefficientList(u, x)
                return lst[-1]*x**Exponent[u,x]/v + Sum(lst[i]*x**(i-1),(i, 1, Exponent[u,x])).doit()/v
            elif PolynomialQ(u, x) and PolynomialQ(v, x) and Exponent(u, x)>=Exponent(v, x):
                return PolynomialDivide(u, v, x)

    #return None
    return expr.expand()

def SimplerQ(u, v):
    # If u is simpler than v, SimplerQ(u, v) returns True, else it returns False.  SimplerQ(u, u) returns False
    if IntegerQ(u):
        if IntegerQ(v):
            if Abs(u)==Abs(v):
                return v<0
            else:
                return Abs(u)<Abs(v)
        else:
            return True
    if IntegerQ(v):
        return False
    if FractionQ(u):
        if FractionQ(v):
            if Denominator(u)==Denominator(v):
                return SimplerQ(Numerator(u), Numerator(v))
            else:
                return Denominator(u)<Denominator(v)
        else:
            return True
    if FractionQ(v):
        return False
    if (Re(u)==0 or Re(u)==0.0) and (Re(v)==0 or Re(v)==0.0):
        return SimplerQ(Im(u), Im(v))
    if ComplexNumberQ(u):
        if ComplexNumberQ(v):
            if Re(u)==Re(v):
                return SimplerQ(Im(u), Im(v))
            else:
                return SimplerQ(Re(u),Re(v))
        else:
            return False
    if NumberQ(u):
        if NumberQ(v):
            return OrderedQ([u,v])
        else:
            return True
    if NumberQ(v):
        return False
    if AtomQ(u):
        if AtomQ(v):
            return OrderedQ([u,v])
        else:
            return True
    if AtomQ(v):
        return False
    if Head(u)==Head(v):
        if Length(u)==Length(v):
            for i in range(len(u)):
                if not u[i]==v[i]:
                    return SimplerQ(u[i], v[i])
                else:
                    return False
        return Length(u)<Length(v)
    if LeafCount(u)<LeafCount(v):
        return True
    if LeafCount(v)<LeafCount(u):
        return False
    else:
        return Not(OrderedQ([v,u]))

def OrderedQ(lst):
    k = len(lst)
    for i in range(k):
        for j in range(i, k):
            if lst[i].is_number and lst[j].is_number and lst[i]>lst[j]:
                return False
            if not lst[i].is_number and lst[j].is_number:
                return False
            if not lst[i].is_number and not lst[j].is_number and LeafCount(lst[i])>LeafCount(lst[j]):
                return False
    return True

def SimplerSqrtQ(u, v):
    # If Rt(u, 2) is simpler than Rt(v, 2), SimplerSqrtQ(u, v) returns True, else it returns False.  SimplerSqrtQ(u, u) returns False
    if NegativeQ(v) and Not(NegativeQ(u)):
        return True
    if NegativeQ(u) and Not(NegativeQ(v)):
        return False
    sqrtu = Rt(u, 2)
    sqrtv = Rt(v, 2)
    if IntegerQ(sqrtu):
        if IntegerQ(sqrtv):
            return sqrtu<sqrtv
        else:
            return True
    if IntegerQ(sqrtv):
        return False
    if RationalQ(sqrtu):
        if RationalQ(sqrtv):
            return sqrtu<sqrtv
        else:
            return True
    if RationalQ(sqrtv):
        return False
    if PosQ(u):
        if PosQ(v):
            return LeafCount(sqrtu)<LeafCount(sqrtv)
        else:
            return True
    if PosQ(v):
        return False
    if LeafCount(sqrtu)<LeafCount(sqrtv):
        return True
    if LeafCount(sqrtv)<LeafCount(sqrtu):
        return False
    else:
        return Not(OrderedQ([v, u]))

def SumSimplerQ(u, v):
    if RationalQ(u, v):
        if v==0:
            return False
        elif v>0:
            return u<-1
        else:
            return u>=-v
    else:
        return SumSimplerAuxQ(Expand(u), Expand(v))

def SumSimplerAuxQ(u, v):
    if SumQ(v):
        return (RationalQ(First(v)) or SumSimplerAuxQ(u,First(v))) and (RationalQ(Rest(v)) or SumSimplerAuxQ(u,Rest(v)))
    elif SumQ(u):
        return SumSimplerAuxQ(First(u), v) or SumSimplerAuxQ(Rest(u), v)
    else:
        return v!=0 and NonnumericFactors(u)==NonnumericFactors(v) and (NumericFactor(u)/NumericFactor(v)<-1/2 or NumericFactor(u)/NumericFactor(v)==-1/2 and NumericFactor(u)<0)

def BinomialDegree(u, x):
    # if u is a binomial. BinomialDegree[u,x] returns the degree of x in u.
    return BinomialParts(u, x)[2]

def TrinomialDegree(u, x):
    # If u is equivalent to a trinomial of the form a + b*x^n + c*x^(2*n) where n!=0, b!=0 and c!=0, TrinomialDegree[u,x] returns n
    t = TrinomialParts(u, x)
    if t:
        return t[3]
    return t

def CancelCommonFactors(u, v):
    # CancelCommonFactors[u,v] returns {u',v'} are the noncommon factors of u and v respectively.
    com_fac = gcd(u, v)
    return [cancel(u/com_fac), cancel(v/com_fac)]

def SimplerIntegrandQ(u, v, x):
    lst = CancelCommonFactors(u, v)
    u1 = lst[0]
    v1 = lst[1]
    if Head(u1) == Head(v1) and Length(u1) == 1 and Length(v1) == 1:
        return SimplerIntegrandQ(u1.args[0], v1.args[0], x)
    if LeafCount(u1)<3/4*LeafCount(v1):
        return True
    if RationalFunctionQ(u1, x):
        if RationalFunctionQ(v1, x):
            t1 = 0
            t2 = 0
            for i in RationalFunctionExponents(u1, x):
                t1 += i
            for i in RationalFunctionExponents(v1, x):
                t2 += i
            return t1 < t2
        else:
            return True
    else:
        return False

def GeneralizedBinomialDegree(u, x):
    b = GeneralizedBinomialParts(u, x)
    if b:
        return b[2] - b[3]

def GeneralizedBinomialParts(expr, x):
    expr = Expand(expr)
    if GeneralizedBinomialMatchQ(expr, x):
        a = Wild('a', exclude=[x])
        b = Wild('b', exclude=[x])
        n = Wild('n', exclude=[x])
        m = Wild('m', exclude=[x])
        q = Wild('q', exclude=[x])
        u = Wild('u')
        Match = expr.match(a*x**q + b*x**n)
        if Match and PosQ(Match[q] - Match[n]):
            return [Match[b], Match[a], Match[q], Match[n]]
    else:
        return False

def GeneralizedTrinomialDegree(u, x):
    t = GeneralizedTrinomialParts(u, x)
    if t:
        return t[3] - t[4]

def GeneralizedTrinomialParts(expr, x):
    expr = Expand(expr)
    if GeneralizedTrinomialMatchQ(expr, x):
        a = Wild('a', exclude=[x])
        b = Wild('b', exclude=[x])
        c = Wild('c', exclude=[x])
        n = Wild('n', exclude=[x])
        q = Wild('q', exclude=[x])
        u = Wild('u')
        Match = expr.match(a*x**q+b*x**n+c*x**(2*n-q))
        if Match and expr.is_Add:
            return [Match[a], Match[b], Match[c], Match[n], Match[q]]
    else:
        return False

def MonomialQ(u, x):
    # If u is of the form a*x^n where n!=0 and a!=0, MonomialQ[u,x] returns True; else False
    if isinstance(u, list):
        return all(MonomialQ(i) for i in u)
    else:
        a = Wild('a', exclude=[x])
        b = Wild('b', exclude=[x])
        re = u.match(a*x**b)
        if re:
            return True

def MonomialSumQ(u, x):
    # if u(x) is a sum and each term is free of x or an expression of the form a*x^n, MonomialSumQ(u, x) returns True; else it returns False
    if SumQ(u):
        for i in u.args:
            if Not(FreeQ(i, x) or MonomialQ(i, x)):
                return False
        return True

def MinimumMonomialExponent(u, x):
    # u is sum whose terms are monomials.  MinimumMonomialExponent(u, x) returns the exponent of the term having the smallest exponent
    lst = []
    for i in u.args:
        lst = lst + [MonomialExponent(i, x)]
    return min(lst)

def MonomialExponent(u, x):
    # u is a monomial. MonomialExponent(u, x) returns the exponent of x in u
    a = Wild('a', exclude=[x])
    b = Wild('b', exclude=[x])
    re = u.match(a*x**b)
    if re:
        return re[b]

def LinearMatchQ(u, x):
    # LinearMatchQ(u, x) returns True iff u matches patterns of the form a+b*x where a and b are free of x
    if isinstance(u, list):
        return all(LinearMatchQ(i, x) for i in u)
    else:
        a = Wild('a', exclude=[x])
        b = Wild('b', exclude=[x])
        re = u.match(a + b*x)
        if re:
            return True

def PowerOfLinearMatchQ(u, x):
    if isinstance(u, list):
        for i in u:
            if not PowerOfLinearMatchQ(i, x):
                return False
        return True
    else:
        a = Wild('a', exclude=[x])
        b = Wild('b', exclude=[x])
        m = Wild('m', exclude=[x])
        Match = u.match((a + b*x)**m)
        if Match and Match[a] and Match[b] and Match[m]:
            try:
                return True
            except KeyError:
                return False
        else:
            return False

def QuadraticMatchQ(u, x):
    return QuadraticQ(u, x)

def CubicMatchQ(u, x):
    if isinstance(u, list):
        for i in u:
            if not CubicMatchQ(i, x):
                return False
        return True
    else:
        a = Wild('a', exclude=[x])
        b = Wild('b', exclude=[x])
        c = Wild('c', exclude=[x])
        d = Wild('d', exclude=[x])
        Match = Expand(u).match(a + b*x + c*x**2 + d*x**3)
        if Match and Match[a] and Match[d]:
            return True
        else:
            return False

def BinomialMatchQ(u, x):
    if isinstance(u, list):
        for i in u:
            if not BinomialMatchQ(i, x):
                return False
        return True
    else:
        a = Wild('a', exclude=[x])
        b = Wild('b', exclude=[x])
        n = Wild('n', exclude=[x])
        Match = u.match(a + b*x**n)
        if Match and Match[a] and Match[b] and Match[n]:
            return True
        else:
            return False

def TrinomialMatchQ(u, x):
    if isinstance(u, list):
        for i in u:
            if not TrinomialMatchQ(i, x):
                return False
        return True
    else:
        a = Wild('a', exclude=[x])
        b = Wild('b', exclude=[x])
        n = Wild('n', exclude=[x])
        c = Wild('c', exclude=[x])
        Match = Expand(u).match(a + b*x**n + c*x**(2*n))
        if Match and Match[a] and Match[b] and Match[n] and Match[c]:
            return True
        else:
            return False

def GeneralizedBinomialMatchQ(u, x):
    if isinstance(u, list):
        for i in u:
            if not GeneralizedBinomialMatchQ(i, x):
                return False
        return True
    else:
        a = Wild('a', exclude=[x])
        b = Wild('b', exclude=[x])
        n = Wild('n', exclude=[x])
        q = Wild('q', exclude=[x])
        Match = u.match(a*x**q + b*x**n)
        if Match and Match[a] and Match[b] and Match[n] and Match[q]:
            return True
        else:
            return False

def GeneralizedTrinomialMatchQ(u, x):
    if isinstance(u, list):
        for i in u:
            if not GeneralizedTrinomialMatchQ(i, x):
                return False
        return True
    else:
        a = Wild('a', exclude=[x])
        b = Wild('b', exclude=[x])
        n = Wild('n', exclude=[x])
        c = Wild('c', exclude=[x])
        q = Wild('q', exclude=[x])
        Match = u.match(a*x**q + b*x**n + c*x**(2*n - q))
        if Match and Match[a] and Match[b] and Match[n] and Match[c] and Match[q]:
            return True
        else:
            return False

def QuotientOfLinearsMatchQ(u, x):
    if isinstance(u, list):
        for i in u:
            if not QuotientOfLinearsMatchQ(i, x):
                return False
        return True
    else:
        a = Wild('a', exclude=[x])
        b = Wild('b', exclude=[x])
        d = Wild('d', exclude=[x])
        c = Wild('c', exclude=[x])
        e = Wild('e')
        Match = u.match(e*(a + b*x)/(c + d*x))
        if Match and Match[a] and Match[b] and Match[c] and Match[d] and Match[e]:
            return True
        else:
            return False

def PolynomialTermQ(u, x):
    a = Wild('a', exclude=[x])
    n = Wild('n', exclude=[x])
    Match = u.match(a*x**n)
    if Match and IntegerQ(Match[n]) and Match[n]>0:
        return True
    else:
        return False

def PolynomialTerms(u, x):
    s = 0
    for i in u.args:
        if PolynomialTermQ(i, x):
            s = s + i
    return s

def NonpolynomialTerms(u, x):
    s = 0
    for i in u.args:
        if not PolynomialTermQ(i, x):
            s = s + i
    return s

def PseudoBinomialParts(u, x):
    a = Wild('a', exclude=[x])
    b = Wild('b', exclude=[x])
    d = Wild('d', exclude=[x])
    c = Wild('c', exclude=[x])
    n = Wild('n', exclude=[x])
    Match = u.match(a + b*(c + d*x)**n)
    if Match and Match[n]>2 and Match[a] and Match[b] and Match[c] and Match[d] and Match[n]:
        return [Match[a], Match[b], Match[c], Match[d], Match[n]]
    else:
        return False

def NormalizePseudoBinomial(u, x):
    lst = PseudoBinomialParts(u, x)
    if lst:
        return (lst[0] + lst[1]*(lst[2] + lst[3]*x)**lst[4])

def PseudoBinomialPairQ(u, v, x):
    lst1 = PseudoBinomialParts(u, x)
    if not lst1:
        return False
    lst2 = PseudoBinomialParts(v, x)
    if not lst2:
        return False
    else:
        return Drop(lst1, 2) == Drop(lst2, 2)

def PseudoBinomialQ(u, x):
    lst = PseudoBinomialParts(u, x)
    if lst:
        return True
    else:
        return False

def Drop(lst, n):
    if isinstance(n, list):
        lst = lst[:(n[0]-1)] + lst[n[1]:]
    elif n>0:
        lst = lst[n:]
    elif n<0:
        lst = lst[:-n]
    else:
        return lst
    return lst

def PolynomialGCD(f, g):
    return gcd(f, g)

def PolyGCD(u, v, x):
    # (* u and v are polynomials in x. *)
    # (* PolyGCD[u,v,x] returns the factors of the gcd of u and v dependent on x. *)
    return NonfreeFactors(PolynomialGCD(u, v), x)

def AlgebraicFunctionFactors(u, x, flag=False):
    # (* AlgebraicFunctionFactors[u,x] returns the product of the factors of u that are algebraic functions of x. *)
    if ProductQ(u):
        result = 1
        for i in u.args:
            if AlgebraicFunctionQ(i, x, flag):
                result *= i
        return result
    if AlgebraicFunctionQ(u, x, flag):
        return u
    return 1

def NonalgebraicFunctionFactors(u, x):
    # (* NonalgebraicFunctionFactors[u,x] returns the product of the factors of u that are not algebraic functions of x. *)
    if ProductQ(u):
        result = 1
        for i in u.args:
            if not AlgebraicFunctionQ(i, x):
                result *= i
        return result
    if AlgebraicFunctionQ(u, x):
        return 1
    return u

def QuotientOfLinearsP(u, x):
    if LinearQ(u, x):
        return True
    elif SumQ(u):
        if FreeQ(u.args[0], x):
            return QuotientOfLinearsP(Rest(u), x)
    elif LinearQ(Numerator(u), x) and LinearQ(Denominator(u), x):
        return True
    elif ProductQ(u):
        if FreeQ(First(u), x):
            return QuotientOfLinearsP(Rest(u), x)
    elif Numerator(u) == 1 and PowerQ(u):
        return QuotientOfLinearsP(Denominator(u))
    return u == x or FreeQ(u, x)

def QuotientOfLinearsParts(u, x):
    # If u is equivalent to an expression of the form (a+b*x)/(c+d*x), QuotientOfLinearsParts[u,x]
    #	returns the list {a, b, c, d}.
    if LinearQ(u, x):
        return [Coefficient(u, x, 0), Coefficient(u, x, 1), 1, 0]
    elif PowerQ(u):
        if Numerator(u) == 1:
            u = Denominator(u)
            r = QuotientOfLinearsParts(u, x)
            return [r[2], r[3], r[0], r[1]]
    elif SumQ(u):
        a = First(u)
        if FreeQ(a, x):
            u = Rest(u)
            r = QuotientOfLinearsParts(u, x)
            return [r[0] + a*r[2], r[1] + a*r[3], r[2], r[3]]
    elif ProductQ(u):
        a = First(u)
        if FreeQ(a, x):
            r = QuotientOfLinearsParts(Rest(u), x)
            return [a*r[0], a*r[1], r[2], r[3]]
        a = Numerator(u)
        d = Denominator(u)
        if LinearQ(a, x) and LinearQ(d, x):
            return [Coefficient(a, x, 0), Coefficient(a, x, 1), Coefficient(d, x, 0), Coefficient(d, x, 1)]
    elif u == x:
        return [0, 1, 1, 0]
    elif FreeQ(u, x):
        return [u, 0, 1, 0]
    return [u, 0, 1, 0]

def QuotientOfLinearsQ(u, x):
    # (*QuotientOfLinearsQ[u,x] returns True iff u is equivalent to an expression of the form (a+b x)/(c+d x) where b!=0 and d!=0.*)
    if ListQ(u):
        for i in u:
            if not QuotientOfLinearsQ(i, x):
                return False
        return True
    q = QuotientOfLinearsParts(u, x)
    return QuotientOfLinearsP(u, x) and NonzeroQ(q[1]) and NonzeroQ(q[3])

def Flatten(l):
    return flatten(l)

def Sort(u, r=False):
    return sorted(u, key=lambda x: x.sort_key(), reverse=r)

# (*Definition: A number is absurd if it is a rational number, a positive rational number raised to a fractional power, or a product of absurd numbers.*)
def AbsurdNumberQ(u):
    # (* AbsurdNumberQ[u] returns True if u is an absurd number, else it returns False. *)
    if PowerQ(u):
        v = u.exp
        u = u.base
        return RationalQ(u) and u > 0 and FractionQ(v)
    elif ProductQ(u):
        return all(AbsurdNumberQ(i) for i in u.args)
    return RationalQ(u)

def AbsurdNumberFactors(u):
    # (* AbsurdNumberFactors[u] returns the product of the factors of u that are absurd numbers. *)
    if AbsurdNumberQ(u):
        return u
    elif ProductQ(u):
        result = 1
        for i in u:
            if AbsurdNumberQ(i):
                result *= i
        return result
    return NumericFactor(u)

def NonabsurdNumberFactors(u):
    # (* NonabsurdNumberFactors[u] returns the product of the factors of u that are not absurd numbers. *)
    if AbsurdNumberQ(u):
        return 1
    elif ProductQ(u):
        result = 1
        for i in u.args:
            result *= NonabsurdNumberFactors(i)
        return result
    return NonnumericFactors(u)

def Prepend(l1, l2):
    return l2 + l1

<<<<<<< HEAD
=======
def Drop(lst, n):
    if isinstance(n, list):
        lst = lst[:(n[0]-1)] + lst[n[1]:]
    elif n>0:
        lst = lst[n:]
    elif n<0:
        lst = lst[:-n]
    else:
        return lst
    return lst

>>>>>>> 3677d372
def CombineExponents(lst):
    if Length(lst) < 2:
        return lst
    elif lst[0][0] == lst[1][0]:
        return CombineExponents(Prepend(Drop(lst,2),[lst[0][0], lst[0][1] + lst[1][1]]))
    return Prepend(CombineExponents(Rest(lst)), First(lst))

def FactorInteger(n, l=None):
    return sorted(factorint(n, limit=l).items())

def FactorAbsurdNumber(m):
    # (* m must be an absurd number.  FactorAbsurdNumber[m] returns the prime factorization of m *)
    # (* as list of base-degree pairs where the bases are prime numbers and the degrees are rational. *)
    if RationalQ(m):
        return FactorInteger(m)
    elif PowerQ(m):
        r = FactorInteger(m.base)
<<<<<<< HEAD
        return [r[0], r[1]*m.exp]
    #CombineExponents[Sort[Flatten[Map[FactorAbsurdNumber,Apply[List,m]],1], Function[i1[[1]]<i2[[1]]]]]]]
    return CombineExponents

def NormalizeIntegrand(u, x):
    v = NormalizeLeadTermSigns(NormalizeIntegrandAux(u, x))
    if v == NormalizeLeadTermSigns(u):
        return u
    else:
        return v

def NormalizeIntegrandAux(u, x):
    l = 0
    if SumQ(u):
        for i in u.args:
            l += NormalizeIntegrandAux(i, x)
        return l
    if ProductQ(MergeMonomials(u, x)):
        for i in MergeMonomials(u, x).args:
            l += NormalizeIntegrandFactor(i, x)
        return l
    else:
        return NormalizeIntegrandFactor(MergeMonomials(u, x), x)

def NormalizeIntegrandFactor(u, x):
    m = Wild('m', exclude=[x])
    a = Wild('a')
    match = u.match(a**m)
    if match:
        bas = NormalizeIntegrandFactorBase(a, x)
        deg = m
        if IntegerQ(deg) and SumQ(bas):
            for i in bas.args:
                if MapAnd(MonomialQ(i, x)):
                    mi = MinimumMonomialExponent(bas, x)
                else:
                    q = 0
                    for i in bas.args:
                        q += x**(mi*deg)*Simplify(i/x**mi)**deg
                    return q
        else:
            return bas**deg
    else:
        bas = NormalizeIntegrandFactorBase(u[0], x)
        deg = u[1]
        return bas**deg
    if PowerQ(u) and FreeQ(u[0], x):
        return u[0]**NormalizeIntegrandFactorBase(u[1], x)
    bas = NormalizeIntegrandFactorBase(u, x)
    if SumQ(bas):
        for i in bas.args:
            if MapAnd(MonomialQ(i, x)):
                mi = MinimumMonomialExponent(bas, x)
                z = 0
                for j in bas.args:
                    z += x**mi*j/x**mi
                return z 
            else:
                return bas
    else:
        return bas

def NormalizeIntegrandFactorBase(expr, x):
    m = Wild('m', exclude=[x])
    u = Wild('u')
    match = expr.match(x**m*u)
    if match and SumQ(u):
        l = 0
        for i in u.args:
            l += NormalizeIntegrandFactorBase((x**m*i), x)
        return l
    if BinomialQ(u, x):
        if BinomialMatchQ(u, x):
            return u
        else:
            return ExpandToSum(u, x)
    elif TrinomialQ(u, x):
        if TrinomialMatchQ(u, x):
            return u
        else:
            return ExpandToSum(u, x)
    elif ProductQ(u):
        l = 0
        for i in u.args:
            l += NormalizeIntegrandFactor(i, x)
        return l
    elif PolynomialQ(u, x) and Exponent(u, x)<=4:
        return ExpandToSum(u, x)
    elif SumQ(u):
        w = Wild('w')
        m = Wild('m', exclude=[x])
        v = TogetherSimplify(u)
        if SumQ(v) or v.match(x**m*w) and SumQ(w) or LeafCount(v)>LeafCount(u)+2:
            return UnifySum(u, x)
        else:
            return NormalizeIntegrandFactorBase(v, x)
    else:
        l = 0
        for i in u.args:
            l += NormalizeIntegrandFactor(i, x)
        return l

def TrinomialQ(u, x):
    if isinstance(u, list):
        for i in u:
            if not TrinomialQ(i, x):
                return False
        return True
    if isinstance(TrinomialParts(u, x), list) and Not(QuadraticQ(u, x)):
        w = Wild('w')
        match = u.match(w**2)
        return match and BinomialQ(match[w], x)
=======
        result = []
        for i in r:
            result.append([i[0], i[1]*m.exp])
        return result
    #CombineExponents[Sort[]]]]
    #Flatten[Map[FactorAbsurdNumber,Apply[List,m]],1], Function[i1[[1]]<i2[[1]]]
    #return CombineExponents(Sort(Flatten()))

def SubstForInverseFunction(*args):
    # (* SubstForInverseFunction[u,v,w,x] returns u with subexpressions equal to v replaced by x
    # and x replaced by w. *)
    if len(args) == 3:
        u, v, x = args[0], args[1], args[2]
        return SubstForInverseFunction(u, v, (-Coefficient(v.args[0], x, 0) + InverseFunction(Head(v))(x))/Coefficient(v.args[0], x, 1), x)
    elif len(args) == 4:
        u, v, w, x = args[0], args[1], args[2], args[3]
        if AtomQ(u):
            if u == x:
                return w
            return u
        elif Head(u) == Head(v) and ZeroQ(u.args[0] - v.args[0]):
            return x
        res = [SubstForInverseFunction(i, v, w, x) for i in u.args]
        return u.func(*res)

def SubstForFractionalPower(u, v, n, w, x):
    # (* SubstForFractionalPower[u,v,n,w,x] returns u with subexpressions equal to v^(m/n) replaced
    # by x^m and x replaced by w. *)
    if AtomQ(u):
        if u == x:
            return w
        return u
    elif FractionalPowerQ(u) and ZeroQ(u.args[0] - v):
        return x**(n*u.args[1])
    res = [SubstForFractionalPower(i, v, n, w, x) for i in u.args]
    return u.func(*res)

def SubstForFractionalPowerOfQuotientOfLinears(u, x):
    # (* If u has a subexpression of the form ((a+b*x)/(c+d*x))^(m/n) where m and n>1 are integers,
    # SubstForFractionalPowerOfQuotientOfLinears[u,x] returns the list {v,n,(a+b*x)/(c+d*x),b*c-a*d} where v is u
    # with subexpressions of the form ((a+b*x)/(c+d*x))^(m/n) replaced by x^m and x replaced
    lst = FractionalPowerOfQuotientOfLinears(u, 1, False, x)
    if AtomQ(lst) or AtomQ(lst[1]):
        return False
    n = lst[0]
    tmp = lst[1]
    lst=QuotientOfLinearsParts(tmp, x)
    a, b, c, d = lst[0], lst[1], lst[2], lst[3]
    if ZeroQ(d):
        return False
    lst = Simplify(x**(n - 1)*SubstForFractionalPower(u, tmp, n, (-a + c*x**n)/(b - d*x**n), x)/(b - d*x**n)**2)
    return [NonfreeFactors(lst, x), n, tmp, FreeFactors(lst, x)*(b*c - a*d)]

def FractionalPowerOfSquareQ(u):
    # (* If a subexpression of u is of the form ((v+w)^2)^n where n is a fraction, *)
    # (* FractionalPowerOfSquareQ[u] returns (v+w)^2; else it returns False. *)
    if AtomQ(u):
        return False
    elif FractionalPowerQ(u):
        a_ = Wild('a')
        b_ = Wild('b')
        c_ = Wild('c')
        match = u.match(a_*(b_ + c_)**S(2))
        if match:
            keys = [a_, b_, c_]
            if len(keys) == len(match):
                a, b, c = tuple(match[i] for i in keys)
                if NonsumQ(a):
                    return (b + c)**S(2)
    for i in u.args:
        tmp = FractionalPowerOfSquareQ(i)
        if Not(FalseQ(tmp)):
            return tmp
    return False

def FractionalPowerSubexpressionQ(u, v, w):
    # (* If a subexpression of u is of the form w^n where n is a fraction but not equal to v, *)
    # (* FractionalPowerSubexpressionQ[u,v,w] returns True; else it returns False. *)
    if AtomQ(u):
        return False
    elif FractionalPowerQ(u) and PositiveQ(u.args[0]/w):
        return Not(u.args[0] == v) and LeafCount(w) < 3*LeafCount(v)
    for i in u.args:
        if FractionalPowerSubexpressionQ(i, v, w):
            return True
    return False

def Apply(f, lst):
    return f(*lst)

def FactorNumericGcd(u):
    # (* FactorNumericGcd[u] returns u with the gcd of the numeric coefficients of terms of sums factored out. *)
    if PowerQ(u):
        if RationalQ(u.exp):
            return FactorNumericGcd(u.base)**u.exp
    elif ProductQ(u):
        res = [FactorNumericGcd(i) for i in u.args]
        return Mul(*res)
    elif SumQ(u):
        g = GCD(*[NumericFactor(i) for i in u.args])
        r = Add(*[i/g for i in u.args])
        return g*r
    return u

def MergeableFactorQ(bas, deg, v):
    # (* MergeableFactorQ[bas,deg,v] returns True iff bas equals the base of a factor of v or bas is a factor of every term of v. *)
    if bas == v:
        return RationalQ(deg + S(1)) and (deg + 1>=0 or RationalQ(deg) and deg>0)
    elif PowerQ(v):
        if bas == v.base:
            return RationalQ(deg+v.exp) and (deg+v.exp>=0 or RationalQ(deg) and deg>0)
        return SumQ(v.base) and IntegerQ(v.exp) and (Not(IntegerQ(deg) or IntegerQ(deg/v.exp))) and MergeableFactorQ(bas, deg/v.exp, v.base)
    elif ProductQ(v):
        return MergeableFactorQ(base, deg, First(v)) or MergeableFactorQ(bas, deg, Rest(v))
    return SumQ(v) and MergeableFactorQ(bas, deg, First(v)) and MergeableFactorQ(bas, deg, Rest(v))

def MergeFactor(bas, deg, v):
    # (* If MergeableFactorQ[bas,deg,v], MergeFactor[bas,deg,v] return the product of bas^deg and v,
    # but with bas^deg merged into the factor of v whose base equals bas. *)
    if bas == v:
        return bas**(deg + 1)
    elif PowerQ(v):
        if bas == v.base:
            return bas**(deg + b.exp)
        return MergeFactor(bas, deg/b.exp, v.base**v.exp)
    elif ProductQ(v):
        if MergeableFactorQ(bas, deg, First(v)):
            return MergeFactor(bas, deg, First(v))*Rest(v)
        return First(v)*MergeFactor(bas, deg, Rest(v))
    return MergeFactor(bas, deg, First(v) + MergeFactor(bas, deg, Rest(v)))

def MergeFactors(u, v):
    # (* MergeFactors[u,v] returns the product of u and v, but with the mergeable factors of u merged into v. *)
    if ProductQ(u):
        return MergeFactors(Rest(u), MergeFactors(First(u), v))
    elif PowerQ(u):
        if MergeableFactorQ(u.base, u.exp, v):
            return MergeFactor(u.base, u.exp, v)
        elif RationalQ(u.exp) and u.exp < -1 and MergeableFactorQ(u.base, -S(1), v):
            return MergeFactors(u.base**(u.exp + 1), MergeFactor(u.base, -S(1), v))
        return u*v
    elif MergeableFactorQ(u, S(1), v):
        return MergeFactor(u, S(1), v)
    return u*v

def TrigSimplifyQ(u):
    return u == TrigSimplify(u)

def TrigSimplify(u):
    return trigsimp(u)

def Order(expr1, expr2):
    if expr1 == expr2:
        return 0
    elif expr1.sort_key() > expr2.sort_key():
        return -1
    return 1

def FactorOrder(u, v):
    if u == 1:
        if v == 1:
            return 0
        return -1
    elif v == 1:
        return 1
    return Order(u, v)

def Smallest(num1, num2=None):
    if num2 == None:
        lst = num1
        num = lst[0]
        for i in Rest(lst):
            num = Smallest(num, i)
        return num
    return Min(num1, num2)

def MostMainFactorPosition(lst):
    factor = 1
    num = 1
    for i in range(0, Length(lst)):
        if FactorOrder(lst[i], factor) > 0:
            factor = lst[i]
            num = i + 1
    return num

def OrderedQ(l):
    return l == Sort(l)

def MinimumDegree(deg1, deg2):
    if RationalQ(deg1):
        if RationalQ(deg2):
            return Min(deg1, deg2)
        return deg1
    elif RationalQ(deg2):
        return deg2

    deg = Simplify(deg1- deg2)

    if RationalQ(deg):
        if deg > 0:
            return deg2
        return deg1
    elif OrderedQ([deg1, deg2]):
        return deg1
    return deg2

def PositiveFactors(u):
    # (* PositiveFactors[u] returns the positive factors of u *)
    if ZeroQ(u):
        return S(1)
    elif RationalQ(u):
        return Abs(u)
    elif PositiveQ(u):
        return u
    elif ProductQ(u):
        res = 1
        for i in u.args:
            res *= PositiveFactors(i)
        return res
    return 1

def Sign(u):
    return sign(u)

def NonpositiveFactors(u):
    # (* NonpositiveFactors[u] returns the nonpositive factors of u *)
    if ZeroQ(u):
        return u
    elif RationalQ(u):
        return Sign(u)
    elif PositiveQ(u):
        return S(1)
    elif ProductQ(u):
        res = S(1)
        for i in u.args:
            res *= NonpositiveFactors(i)
        return res
    return u

def PolynomialInAuxQ(u, v, x):
    if u == v:
        return True
    elif AtomQ(u):
        return u != x
    elif PowerQ(u):
        if PowerQ(v):
            if u.base == v.base:
                return PositiveIntegerQ(u.exp/v.exp)
        return PositiveIntegerQ(u.exp) and PolynomialInAuxQ(u.base, v, x)
    elif SumQ(u) or ProductQ(u):
        for i in u.args:
            if Not(PolynomialInAuxQ(i, v, x)):
                return False
        return True
    return False

def PolynomialInQ(u, v, x):
    # If u is a polynomial in v[x], PolynomialInQ[u,v,x] returns True; else it returns False.
    return PolynomialInAuxQ(u, NonfreeFactors(NonfreeTerms(v, x), x), x)

def ExponentInAux(u, v, x):
    if u == v:
        return S(1)
    elif AtomQ(u):
        return S(0)
    elif PowerQ(u):
        if PowerQ(v):
            if u.base == v.base:
                return u.exp/v.exp
        return u.exp*ExponentInAux(u.base, v, x)
    elif ProductQ(u):
        return Add(*[ExponentInAux(i, v, x) for i in u.args])
    return Max(*[ExponentInAux(i, v, x) for i in u.args])

def ExponentIn(u, v, x):
    return ExponentInAux(u, NonfreeFactors(NonfreeTerms(v, x), x), x)

def PolynomialInSubstAux(u, v, x):
    if u == v:
        return x
    elif AtomQ(u):
        return u
    elif PowerQ(u):
        if PowerQ(v):
            if u.base == v.base:
                return x**(u.exp/v.exp)
        return PolynomialInSubstAux(u.base, v, x)**u.exp
    return u.func(*[PolynomialInSubstAux(i, v, x) for i in u.args])

def PolynomialInSubst(u, v, x):
    # If u is a polynomial in v[x], PolynomialInSubst[u,v,x] returns the polynomial u in x.
    w = NonfreeTerms(v, x)
    return ReplaceAll(PolynomialInSubstAux(u, NonfreeFactors(w, x), x), {x: x - FreeTerms(v, x)/FreeFactors(w, x)})

def Distrib(u, v):
    # Distrib[u,v] returns the sum of u times each term of v.
    if SumQ(v):
        return Add(*[u*i for i in v.args])
    return u*v
>>>>>>> 3677d372
<|MERGE_RESOLUTION|>--- conflicted
+++ resolved
@@ -2241,17 +2241,6 @@
         return True
     else:
         return False
-
-def Drop(lst, n):
-    if isinstance(n, list):
-        lst = lst[:(n[0]-1)] + lst[n[1]:]
-    elif n>0:
-        lst = lst[n:]
-    elif n<0:
-        lst = lst[:-n]
-    else:
-        return lst
-    return lst
 
 def PolynomialGCD(f, g):
     return gcd(f, g)
@@ -2384,8 +2373,6 @@
 def Prepend(l1, l2):
     return l2 + l1
 
-<<<<<<< HEAD
-=======
 def Drop(lst, n):
     if isinstance(n, list):
         lst = lst[:(n[0]-1)] + lst[n[1]:]
@@ -2397,7 +2384,6 @@
         return lst
     return lst
 
->>>>>>> 3677d372
 def CombineExponents(lst):
     if Length(lst) < 2:
         return lst
@@ -2415,7 +2401,6 @@
         return FactorInteger(m)
     elif PowerQ(m):
         r = FactorInteger(m.base)
-<<<<<<< HEAD
         return [r[0], r[1]*m.exp]
     #CombineExponents[Sort[Flatten[Map[FactorAbsurdNumber,Apply[List,m]],1], Function[i1[[1]]<i2[[1]]]]]]]
     return CombineExponents
@@ -2528,7 +2513,6 @@
         w = Wild('w')
         match = u.match(w**2)
         return match and BinomialQ(match[w], x)
-=======
         result = []
         for i in r:
             result.append([i[0], i[1]*m.exp])
@@ -2827,5 +2811,4 @@
     # Distrib[u,v] returns the sum of u times each term of v.
     if SumQ(v):
         return Add(*[u*i for i in v.args])
-    return u*v
->>>>>>> 3677d372
+    return u*v