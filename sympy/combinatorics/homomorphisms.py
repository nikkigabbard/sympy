--- conflicted
+++ resolved
@@ -106,28 +106,20 @@
             raise NotImplementedError(
                 "Kernel computation is not implemented for infinite groups")
         gens = []
-<<<<<<< HEAD
         if isinstance(G, PermutationGroup):
             K = PermutationGroup(G.identity)
         else:
             K = FpSubgroup(G, gens, normal=True)
-=======
-        K = FpSubgroup(G, gens, normal=True)
->>>>>>> b5058baf
         i = self.image().order()
         while K.order()*i != G_order:
             r = G.random()
             k = r*self.invert(self(r))
             if not k in K:
                 gens.append(k)
-<<<<<<< HEAD
                 if isinstance(G, PermutationGroup):
                     K = PermutationGroup(gens)
                 else:
                     K = FpSubgroup(G, gens, normal=True)
-=======
-                K = FpSubgroup(G, gens, normal=True)
->>>>>>> b5058baf
         return K
 
     def image(self):
@@ -228,9 +220,9 @@
 
     '''
     if check and isinstance(domain, PermutationGroup):
-        raise NotImplementedError("Checking if the images of the generators\
-            extend to a homomorphism is not implemented for permutation groups.\
-            Use check=False if you would like to create the homomorphism")
+        raise NotImplementedError("Checking if the homomorphism is well-defined\
+            is not implemented for permutation groups. Use check=False if you\
+            would like to create the homomorphism")
 
     if not isinstance(domain, (PermutationGroup, FpGroup, FreeGroup)):
         raise TypeError("The domain must be a group")
