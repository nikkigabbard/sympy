# -*- coding: utf-8 -*-
"""Finitely Presented Groups and its algorithms. """

from __future__ import print_function, division
from sympy.core.basic import Basic
from sympy.core import Symbol, Mod
from sympy.printing.defaults import DefaultPrinting
from sympy.utilities import public
from sympy.utilities.iterables import flatten
<<<<<<< HEAD
from sympy.combinatorics.free_groups import FreeGroupElement, free_group, zero_mul_simp
from sympy.combinatorics.rewritingsystem import RewritingSystem
=======
from sympy.combinatorics.free_groups import (FreeGroup, FreeGroupElement,
                                                free_group, zero_mul_simp)
>>>>>>> 8d2ff210
from sympy.combinatorics.coset_table import (CosetTable,
                                             coset_enumeration_r,
                                             coset_enumeration_c)

from itertools import product


@public
def fp_group(fr_grp, relators=[]):
    _fp_group = FpGroup(fr_grp, relators)
    return (_fp_group,) + tuple(_fp_group._generators)

@public
def xfp_group(fr_grp, relators=[]):
    _fp_group = FpGroup(fr_grp, relators)
    return (_fp_group, _fp_group._generators)

@public
def vfp_group(fr_grpm, relators):
    _fp_group = FpGroup(symbols, relators)
    pollute([sym.name for sym in _fp_group.symbols], _fp_group.generators)
    return _fp_group


def _parse_relators(rels):
    """Parse the passed relators."""
    return rels


###############################################################################
#                           FINITELY PRESENTED GROUPS                         #
###############################################################################


class FpGroup(DefaultPrinting):
    """
    The FpGroup would take a FreeGroup and a list/tuple of relators, the
    relators would be specified in such a way that each of them be equal to the
    identity of the provided free group.

    """
    is_group = True
    is_FpGroup = True
    is_PermutationGroup = False

    def __init__(self, fr_grp, relators):
        relators = _parse_relators(relators)
        # return the corresponding FreeGroup if no relators are specified
        if not relators:
            return fr_grp
        self.free_group = fr_grp
        self.relators = relators
        self.generators = self._generators()
        self.dtype = type("FpGroupElement", (FpGroupElement,), {"group": self})

        # CosetTable instance on identity subgroup
        self._coset_table = None
        # returns whether coset table on identity subgroup
        # has been standardized
        self._is_standardized = False

<<<<<<< HEAD
        obj._order = None
        obj._center = None

        obj._rewriting_system = RewritingSystem(obj)
        return obj
=======
        self._order = None
        self._center = None
>>>>>>> 8d2ff210

    def _generators(self):
        return self.free_group.generators

<<<<<<< HEAD
    def make_confluent(self):
        '''
        Try to make the group's rewriting system confluent

        '''
        self._rewriting_system.make_confluent()
        return

    def reduce(self, word):
        '''
        Return the reduced form of `word` in `self` according to the group's
        rewriting system. If it's confluent, the reduced form is the unique normal
        form of the word in the group.

        '''
        return self._rewriting_system.reduce(word)

    def equals(self, word1, word2):
        '''
        Compare `word1` and `word2` for equality in the group
        using the group's rewriting system. If the system is
        confluent, the returned answer is necessarily correct.
        (If it isn't, `False` could be returned in some cases
        where in fact `word1 == word2`)

        '''
        if self.reduce(word1*word2**-1) == self.free_group.identity:
            return True
        elif self._rewriting_system.is_confluent:
            return False
        return None
=======
    @property
    def identity(self):
        return self.free_group.identity

    def __contains__(self, g):
        return g in self.free_group
>>>>>>> 8d2ff210

    def subgroup(self, gens, C=None):
        '''
        Return the subgroup generated by `gens` using the
        Reidemeister-Schreier algorithm

        '''
        if not all([isinstance(g, FreeGroupElement) for g in gens]):
            raise ValueError("Generators must be `FreeGroupElement`s")
        if not all([g.group == self.free_group for g in gens]):
                raise ValueError("Given generators are not members of the group")
        g, rels = reidemeister_presentation(self, gens, C=C)
        g = FpGroup(g[0].group, rels)
        return g

    def coset_enumeration(self, H, strategy="relator_based", max_cosets=None):
        """
        Return an instance of ``coset table``, when Todd-Coxeter algorithm is
        run over the ``self`` with ``H`` as subgroup, using ``strategy``
        argument as strategy. The returned coset table is compressed but not
        standardized.

        """
        if not max_cosets:
            max_cosets = CosetTable.coset_table_max_limit
        if strategy == 'relator_based':
            C = coset_enumeration_r(self, H, max_cosets=max_cosets)
        else:
            C = coset_enumeration_c(self, H, max_cosets=max_cosets)
        C.compress()
        return C

    def standardize_coset_table(self):
        """
        Standardized the coset table ``self`` and makes the internal variable
        ``_is_standardized`` equal to ``True``.

        """
        self._coset_table.standardize()
        self._is_standardized = True

    def coset_table(self, H, strategy="relator_based"):
        """
        Return the mathematical coset table of ``self`` in ``H``.

        """
        if not H:
            if self._coset_table != None:
                if not self._is_standardized:
                    self.standardize_coset_table()
            else:
                C = self.coset_enumeration([], strategy)
                self._coset_table = C
                self.standardize_coset_table()
            return self._coset_table.table
        else:
            C = self.coset_enumeration(H, strategy)
            C.standardize()
            return C.table

    def order(self, strategy="relator_based"):
        """
        Returns the order of the finitely presented group ``self``. It uses
        the coset enumeration with identity group as subgroup, i.e ``H=[]``.

        Examples
        ========

        >>> from sympy.combinatorics.free_groups import free_group
        >>> from sympy.combinatorics.fp_groups import FpGroup
        >>> F, x, y = free_group("x, y")
        >>> f = FpGroup(F, [x, y**2])
        >>> f.order(strategy="coset_table_based")
        2

        """
        from sympy import S, gcd
        if self._order != None:
            return self._order
        if self._coset_table != None:
            self._order = len(self._coset_table.table)
        elif len(self.generators) == 1:
            self._order = gcd([r.array_form[0][1] for r in self.relators])
        elif self._is_infinite():
            self._order = S.Infinity
        else:
            gens, C = self._finite_index_subgroup()
            if C:
                ind = len(C.table)
                self._order = ind*self.subgroup(gens, C=C).order()
            else:
                self._order = self.index([])
        return self._order

    def _is_infinite(self):
        '''
        Test if the group is infinite. Return `True` if the test succeeds
        and `None` otherwise

        '''
        # Abelianisation test: check is the abelianisation is infinite
        abelian_rels = []
        from sympy.polys.solvers import RawMatrix as Matrix
        from sympy.polys.domains import ZZ
        from sympy.matrices.normalforms import invariant_factors
        for rel in self.relators:
            abelian_rels.append([rel.exponent_sum(g) for g in self.generators])
        m = Matrix(abelian_rels)
        setattr(m, "ring", ZZ)
        if 0 in invariant_factors(m):
            return True
        else:
            return None


    def _finite_index_subgroup(self, s=[]):
        '''
        Find the elements of `self` that generate a finite index subgroup
        and, if found, return the list of elements and the coset table of `self` by
        the subgroup, otherwise return `(None, None)`

        '''
        gen = self.most_frequent_generator()
        rels = list(self.generators)
        rels.extend(self.relators)
        if not s:
            if len(self.generators) == 2:
                s = [gen] + [g for g in self.generators if g != gen]
            else:
                rand = self.free_group.identity
                i = 0
                while ((rand in rels or rand**-1 in rels or rand.is_identity)
                        and i<10):
                    rand = self.random_element()
                    i += 1
                s = [gen, rand] + [g for g in self.generators if g != gen]
        mid = (len(s)+1)//2
        half1 = s[:mid]
        half2 = s[mid:]
        m = 200
        C = None
        while not C and (m/2 < CosetTable.coset_table_max_limit):
            m = min(m, CosetTable.coset_table_max_limit)
            try:
                C = self.coset_enumeration(half1, max_cosets=m)
                half = half1
            except ValueError:
                pass
            if not C:
                try:
                    C = self.coset_enumeration(half2, max_cosets=m)
                    half = half2
                except ValueError:
                    m *= 2
                    continue
        if not C:
            return None, None
        C.compress()
        return half, C

    def most_frequent_generator(self):
        gens = self.generators
        rels = self.relators
        freqs = [sum([r.generator_count(g) for r in rels]) for g in gens]
        return gens[freqs.index(max(freqs))]

    def random_element(self):
        import random
        r = self.free_group.identity
        for i in range(random.randint(2,3)):
            r = r*random.choice(self.generators)**random.choice([1,-1])
        return r

    def index(self, H, strategy="relator_based"):
        """
        Return the index of subgroup ``H`` in group ``self``.

        Examples
        ========

        >>> from sympy.combinatorics.free_groups import free_group
        >>> from sympy.combinatorics.fp_groups import FpGroup
        >>> F, x, y = free_group("x, y")
        >>> f = FpGroup(F, [x**5, y**4, y*x*y**3*x**3])
        >>> f.index([x])
        4

        """
        # TODO: use |G:H| = |G|/|H| (currently H can't be made into a group)
        # when we know |G| and |H|

        if H == []:
            return self.order()
        else:
            C = self.coset_enumeration(H, strategy)
            return len(C.table)

    def __str__(self):
        if self.free_group.rank > 30:
            str_form = "<fp group with %s generators>" % self.free_group.rank
        else:
            str_form = "<fp group on the generators %s>" % str(self.generators)
        return str_form

    __repr__ = __str__


class FpSubgroup(DefaultPrinting):
    '''
    The class implementing a subgroup of an FpGroup or a FreeGroup
    (only finite index subgroups are supported at this point). This
    is to be used if one wishes to check if an element of the original
    group belongs to the subgroup

    '''
    def __init__(self, G, gens):
        super(FpSubgroup,self).__init__()
        self.parent = G
        self.generators = list(set([g for g in gens if g != G.identity]))
        self._min_words = None #for use in __contains__
        self.C = None

    def __contains__(self, g):
        if self._min_words is None:
            gens = self.generators[:]
            gens.extend([e**-1 for e in gens])
            for w1 in gens:
                for w2 in gens:
                    if w2**-1 == w1:
                        continue
                    if w2[len(w2)-1]**-1 == w1[0] and w2*w1 not in gens:
                        gens.append(w2*w1)
                    if w2[0]**-1 == w1[len(w1)-1] and w1*w2 not in gens:
                        gens.append(w1*w2)
            self._min_words = gens

        min_words = self._min_words
        known = {} #to keep track of words

        def _word_break(w):
            if len(w) == 0:
                return True
            i = 0
            while i < len(w):
                i += 1
                prefix = w.subword(0, i)
                if prefix not in min_words:
                    continue
                rest = w.subword(i, len(w))
                if rest not in known:
                    known[rest] = _word_break(rest)
                if known[rest]:
                    return True
            return False

        if _word_break(g):
            return True
        elif isinstance(self.parent, FreeGroup):
            return False
        else:
            if self.C is None:
                C = self.parent.coset_enumeration(self.generators)
                self.C = C
            i = 0
            C = self.C
            for j in range(len(g)):
                i = C.table[i][C.A_dict[g[j]]]
            return i == 0

    def order(self):
        if not self.generators:
            return 1
        if isinstance(self.parent, FreeGroup):
            return S.Infinity
        if self.C is None:
            C = self.parent.coset_enumeration(self.generators)
            self.C = C
        # This is valid because `len(self.C.table)` (the index of the subgroup)
        # will always be finite - otherwise coset enumeration doesn't terminate
        return self.parent.order()/len(self.C.table)

    def to_FpGroup(self):
        if isinstance(self.parent, FreeGroup):
            gen_syms = [('x_%d'%i) for i in range(len(self.generators))]
            return free_group(', '.join(gen_syms))[0]
        return self.parent.subgroup(C=self.C)


###############################################################################
#                           LOW INDEX SUBGROUPS                               #
###############################################################################

def low_index_subgroups(G, N, Y=[]):
    """
    Implements the Low Index Subgroups algorithm, i.e find all subgroups of
    ``G`` upto a given index ``N``. This implements the method described in
    [Sim94]. This procedure involves a backtrack search over incomplete Coset
    Tables, rather than over forced coincidences.

    G: An FpGroup < X|R >
    N: positive integer, representing the maximun index value for subgroups
    Y: (an optional argument) specifying a list of subgroup generators, such
    that each of the resulting subgroup contains the subgroup generated by Y.

    References
    ==========

    [1] Holt, D., Eick, B., O'Brien, E.
    "Handbook of Computational Group Theory"
    Section 5.4

    [2] Marston Conder and Peter Dobcsanyi
    "Applications and Adaptions of the Low Index Subgroups Procedure"

    Examples
    ========

    >>> from sympy.combinatorics.free_groups import free_group
    >>> from sympy.combinatorics.fp_groups import FpGroup, low_index_subgroups
    >>> F, x, y = free_group("x, y")
    >>> f = FpGroup(F, [x**2, y**3, (x*y)**4])
    >>> L = low_index_subgroups(f, 4)
    >>> for coset_table in L:
    ...     print(coset_table.table)
    [[0, 0, 0, 0]]
    [[0, 0, 1, 2], [1, 1, 2, 0], [3, 3, 0, 1], [2, 2, 3, 3]]
    [[0, 0, 1, 2], [2, 2, 2, 0], [1, 1, 0, 1]]
    [[1, 1, 0, 0], [0, 0, 1, 1]]

    """
    C = CosetTable(G, [])
    R = G.relators
    # length chosen for the length of the short relators
    len_short_rel = 5
    # elements of R2 only checked at the last step for complete
    # coset tables
    R2 = set([rel for rel in R if len(rel) > len_short_rel])
    # elements of R1 are used in inner parts of the process to prune
    # branches of the search tree,
    R1 = set([rel.identity_cyclic_reduction() for rel in set(R) - R2])
    R1_c_list = C.conjugates(R1)
    S = []
    descendant_subgroups(S, C, R1_c_list, C.A[0], R2, N, Y)
    return S


def descendant_subgroups(S, C, R1_c_list, x, R2, N, Y):
    A_dict = C.A_dict
    A_dict_inv = C.A_dict_inv
    if C.is_complete():
        # if C is complete then it only needs to test
        # whether the relators in R2 are satisfied
        for w, alpha in product(R2, C.omega):
            if not C.scan_check(alpha, w):
                return
        # relators in R2 are satisfied, append the table to list
        S.append(C)
    else:
        # find the first undefined entry in Coset Table
        for alpha, x in product(range(len(C.table)), C.A):
            if C.table[alpha][A_dict[x]] is None:
                # this is "x" in pseudo-code (using "y" makes it clear)
                undefined_coset, undefined_gen = alpha, x
                break
        # for filling up the undefine entry we try all possible values
        # of β ∈ Ω or β = n where β^(undefined_gen^-1) is undefined
        reach = C.omega + [C.n]
        for beta in reach:
            if beta < N:
                if beta == C.n or C.table[beta][A_dict_inv[undefined_gen]] is None:
                    try_descendant(S, C, R1_c_list, R2, N, undefined_coset, \
                            undefined_gen, beta, Y)


def try_descendant(S, C, R1_c_list, R2, N, alpha, x, beta, Y):
    r"""
    Solves the problem of trying out each individual possibility
    for `\alpha^x.

    """
    D = C.copy()
    A_dict = D.A_dict
    if beta == D.n and beta < N:
        D.table.append([None]*len(D.A))
        D.p.append(beta)
    D.table[alpha][D.A_dict[x]] = beta
    D.table[beta][D.A_dict_inv[x]] = alpha
    D.deduction_stack.append((alpha, x))
    if not D.process_deductions_check(R1_c_list[D.A_dict[x]], \
            R1_c_list[D.A_dict_inv[x]]):
        return
    for w in Y:
        if not D.scan_check(0, w):
            return
    if first_in_class(D, Y):
        descendant_subgroups(S, D, R1_c_list, x, R2, N, Y)


def first_in_class(C, Y=[]):
    """
    Checks whether the subgroup ``H=G1`` corresponding to the Coset Table
    could possibly be the canonical representative of its conjugacy class.

    Parameters
    ==========

    C: CosetTable

    Returns
    =======

    bool: True/False

    If this returns False, then no descendant of C can have that property, and
    so we can abandon C. If it returns True, then we need to process further
    the node of the search tree corresponding to C, and so we call
    ``descendant_subgroups`` recursively on C.

    Examples
    ========

    >>> from sympy.combinatorics.free_groups import free_group
    >>> from sympy.combinatorics.fp_groups import FpGroup, CosetTable, first_in_class
    >>> F, x, y = free_group("x, y")
    >>> f = FpGroup(F, [x**2, y**3, (x*y)**4])
    >>> C = CosetTable(f, [])
    >>> C.table = [[0, 0, None, None]]
    >>> first_in_class(C)
    True
    >>> C.table = [[1, 1, 1, None], [0, 0, None, 1]]; C.p = [0, 1]
    >>> first_in_class(C)
    True
    >>> C.table = [[1, 1, 2, 1], [0, 0, 0, None], [None, None, None, 0]]
    >>> C.p = [0, 1, 2]
    >>> first_in_class(C)
    False
    >>> C.table = [[1, 1, 1, 2], [0, 0, 2, 0], [2, None, 0, 1]]
    >>> first_in_class(C)
    False

    # TODO:: Sims points out in [Sim94] that performance can be improved by
    # remembering some of the information computed by ``first_in_class``. If
    # the ``continue α`` statement is executed at line 14, then the same thing
    # will happen for that value of α in any descendant of the table C, and so
    # the values the values of α for which this occurs could profitably be
    # stored and passed through to the descendants of C. Of course this would
    # make the code more complicated.

    # The code below is taken directly from the function on page 208 of [Sim94]
    # ν[α]

    """
    n = C.n
    # lamda is the largest numbered point in Ω_c_α which is currently defined
    lamda = -1
    # for α ∈ Ω_c, ν[α] is the point in Ω_c_α corresponding to α
    nu = [None]*n
    # for α ∈ Ω_c_α, μ[α] is the point in Ω_c corresponding to α
    mu = [None]*n
    # mutually ν and μ are the mutually-inverse equivalence maps between
    # Ω_c_α and Ω_c
    next_alpha = False
    # For each 0≠α ∈ [0 .. nc-1], we start by constructing the equivalent
    # standardized coset table C_α corresponding to H_α
    for alpha in range(1, n):
        # reset ν to "None" after previous value of α
        for beta in range(lamda+1):
            nu[mu[beta]] = None
        # we only want to reject our current table in favour of a preceding
        # table in the ordering in which 1 is replaced by α, if the subgroup
        # G_α corresponding to this preceding table definitely contains the
        # given subgroup
        for w in Y:
            # TODO: this should support input of a list of general words
            # not just the words which are in "A" (i.e gen and gen^-1)
            if C.table[alpha][C.A_dict[w]] != alpha:
                # continue with α
                next_alpha = True
                break
        if next_alpha:
            next_alpha = False
            continue
        # try α as the new point 0 in Ω_C_α
        mu[0] = alpha
        nu[alpha] = 0
        # compare corresponding entries in C and C_α
        lamda = 0
        for beta in range(n):
            for x in C.A:
                gamma = C.table[beta][C.A_dict[x]]
                delta = C.table[mu[beta]][C.A_dict[x]]
                # if either of the entries is undefined,
                # we move with next α
                if gamma is None or delta is None:
                    # continue with α
                    next_alpha = True
                    break
                if nu[delta] is None:
                    # delta becomes the next point in Ω_C_α
                    lamda += 1
                    nu[delta] = lamda
                    mu[lamda] = delta
                if nu[delta] < gamma:
                    return False
                if nu[delta] > gamma:
                    # continue with α
                    next_alpha = True
                    break
            if next_alpha:
                next_alpha = False
                break
    return True


###############################################################################
#                           SUBGROUP PRESENTATIONS                            #
###############################################################################

# Pg 175 [1]
def define_schreier_generators(C):
    y = []
    gamma = 1
    f = C.fp_group
    X = f.generators
    C.P = [[None]*len(C.A) for i in range(C.n)]
    for alpha, x in product(C.omega, C.A):
        beta = C.table[alpha][C.A_dict[x]]
        if beta == gamma:
            C.P[alpha][C.A_dict[x]] = "<identity>"
            C.P[beta][C.A_dict_inv[x]] = "<identity>"
            gamma += 1
        elif x in X and C.P[alpha][C.A_dict[x]] is None:
            y_alpha_x = '%s_%s' % (x, alpha)
            y.append(y_alpha_x)
            C.P[alpha][C.A_dict[x]] = y_alpha_x
    grp_gens = list(free_group(', '.join(y)))
    C._schreier_free_group = grp_gens.pop(0)
    C._schreier_generators = grp_gens
    # replace all elements of P by, free group elements
    for i, j in product(range(len(C.P)), range(len(C.A))):
        # if equals "<identity>", replace by identity element
        if C.P[i][j] == "<identity>":
            C.P[i][j] = C._schreier_free_group.identity
        elif isinstance(C.P[i][j], str):
            r = C._schreier_generators[y.index(C.P[i][j])]
            C.P[i][j] = r
            beta = C.table[i][j]
            C.P[beta][j + 1] = r**-1


def reidemeister_relators(C):
    R = C.fp_group.relators
    rels = [rewrite(C, coset, word) for word in R for coset in range(C.n)]
    identity = C._schreier_free_group.identity
    order_1_gens = set([i for i in rels if len(i) == 1])

    # remove all the order 1 generators from relators
    rels = list(filter(lambda rel: rel not in order_1_gens, rels))

    # replace order 1 generators by identity element in reidemeister relators
    for i in range(len(rels)):
        w = rels[i]
        w = w.eliminate_words(order_1_gens, _all=True)
        rels[i] = w

    C._schreier_generators = [i for i in C._schreier_generators
                    if not (i in order_1_gens or i**-1 in order_1_gens)]

    # Tietze transformation 1 i.e TT_1
    # remove cyclic conjugate elements from relators
    i = 0
    while i < len(rels):
        w = rels[i]
        j = i + 1
        while j < len(rels):
            if w.is_cyclic_conjugate(rels[j]):
                del rels[j]
            else:
                j += 1
        i += 1

    C._reidemeister_relators = rels


def rewrite(C, alpha, w):
    """
    Parameters
    ----------

    C: CosetTable
    α: A live coset
    w: A word in `A*`

    Returns
    -------

    ρ(τ(α), w)

    Examples
    ========

    >>> from sympy.combinatorics.fp_groups import FpGroup, CosetTable, define_schreier_generators, rewrite
    >>> from sympy.combinatorics.free_groups import free_group
    >>> F, x, y = free_group("x ,y")
    >>> f = FpGroup(F, [x**2, y**3, (x*y)**6])
    >>> C = CosetTable(f, [])
    >>> C.table = [[1, 1, 2, 3], [0, 0, 4, 5], [4, 4, 3, 0], [5, 5, 0, 2], [2, 2, 5, 1], [3, 3, 1, 4]]
    >>> C.p = [0, 1, 2, 3, 4, 5]
    >>> define_schreier_generators(C)
    >>> rewrite(C, 0, (x*y)**6)
    x_4*y_2*x_3*x_1*x_2*y_4*x_5

    """
    v = C._schreier_free_group.identity
    for i in range(len(w)):
        x_i = w[i]
        v = v*C.P[alpha][C.A_dict[x_i]]
        alpha = C.table[alpha][C.A_dict[x_i]]
    return v


# Pg 350, section 2.5.1 from [2]
def elimination_technique_1(C):
    rels = C._reidemeister_relators
    # the shorter relators are examined first so that generators selected for
    # elimination will have shorter strings as equivalent
    rels.sort()
    gens = C._schreier_generators
    redundant_gens = {}
    redundant_rels = []
    used_gens = set()
    # examine each relator in relator list for any generator occuring exactly
    # once
    for rel in rels:
        # don't look for a redundant generator in a relator which
        # depends on previously found ones
        contained_gens = rel.contains_generators()
        if any([g in contained_gens for g in redundant_gens]):
            continue
        contained_gens = list(contained_gens)
        contained_gens.sort(reverse = True)
        for gen in contained_gens:
            if rel.generator_count(gen) == 1 and gen not in used_gens:
                k = rel.exponent_sum(gen)
                gen_index = rel.index(gen**k)
                bk = rel.subword(gen_index + 1, len(rel))
                fw = rel.subword(0, gen_index)
                chi = bk*fw
                redundant_gens[gen] = chi**(-1*k)
                used_gens.update(chi.contains_generators())
                redundant_rels.append(rel)
                break
    rels = [r for r in rels if r not in redundant_rels]
    # eliminate the redundant generators from remaining relators
    rels = [r.eliminate_words(redundant_gens, _all = True).identity_cyclic_reduction() for r in rels]
    rels = list(set(rels))
    try:
        rels.remove(C._schreier_free_group.identity)
    except ValueError:
        pass
    gens = [g for g in gens if g not in redundant_gens]
    C._reidemeister_relators = rels
    C._schreier_generators = gens

# Pg 350, section 2.5.2 from [2]
def elimination_technique_2(C):
    """
    This technique eliminates one generator at a time. Heuristically this
    seems superior in that we may select for elimination the generator with
    shortest equivalent string at each stage.

    >>> from sympy.combinatorics.free_groups import free_group
    >>> from sympy.combinatorics.fp_groups import FpGroup, coset_enumeration_r, \
            reidemeister_relators, define_schreier_generators, elimination_technique_2
    >>> F, x, y = free_group("x, y")
    >>> f = FpGroup(F, [x**3, y**5, (x*y)**2]); H = [x*y, x**-1*y**-1*x*y*x]
    >>> C = coset_enumeration_r(f, H)
    >>> C.compress(); C.standardize()
    >>> define_schreier_generators(C)
    >>> reidemeister_relators(C)
    >>> elimination_technique_2(C)
    ([y_1, y_2], [y_2**-3, y_2*y_1*y_2*y_1*y_2*y_1, y_1**2])

    """
    rels = C._reidemeister_relators
    rels.sort(reverse=True)
    gens = C._schreier_generators
    for i in range(len(gens) - 1, -1, -1):
        rel = rels[i]
        for j in range(len(gens) - 1, -1, -1):
            gen = gens[j]
            if rel.generator_count(gen) == 1:
                k = rel.exponent_sum(gen)
                gen_index = rel.index(gen**k)
                bk = rel.subword(gen_index + 1, len(rel))
                fw = rel.subword(0, gen_index)
                rep_by = (bk*fw)**(-1*k)
                del rels[i]; del gens[j]
                for l in range(len(rels)):
                    rels[l] = rels[l].eliminate_word(gen, rep_by)
                break
    C._reidemeister_relators = rels
    C._schreier_generators = gens
    return C._schreier_generators, C._reidemeister_relators

def simplify_presentation(C):
    """Relies upon ``_simplification_technique_1`` for its functioning. """
    rels = C._reidemeister_relators
    group = C._schreier_free_group

    rels = list(set(_simplification_technique_1(rels)))
    rels.sort()
    rels = [r.identity_cyclic_reduction() for r in rels]
    try:
        rels.remove(C._schreier_free_group.identity)
    except ValueError:
        pass
    C._reidemeister_relators = rels

def _simplification_technique_1(rels):
    """
    All relators are checked to see if they are of the form `gen^n`. If any
    such relators are found then all other relators are processed for strings
    in the `gen` known order.

    Examples
    ========

    >>> from sympy.combinatorics.free_groups import free_group
    >>> from sympy.combinatorics.fp_groups import _simplification_technique_1
    >>> F, x, y = free_group("x, y")
    >>> w1 = [x**2*y**4, x**3]
    >>> _simplification_technique_1(w1)
    [x**-1*y**4, x**3]

    >>> w2 = [x**2*y**-4*x**5, x**3, x**2*y**8, y**5]
    >>> _simplification_technique_1(w2)
    [x**-1*y*x**-1, x**3, x**-1*y**-2, y**5]

    >>> w3 = [x**6*y**4, x**4]
    >>> _simplification_technique_1(w3)
    [x**2*y**4, x**4]

    """
    from sympy import gcd

    rels = rels[:]
    # dictionary with "gen: n" where gen^n is one of the relators
    exps = {}
    for i in range(len(rels)):
        rel = rels[i]
        if rel.number_syllables() == 1:
            g = rel[0]
            exp = abs(rel.array_form[0][1])
            if rel.array_form[0][1] < 0:
                rels[i] = rels[i]**-1
                g = g**-1
            if g in exps:
                exp = gcd(exp, exps[g].array_form[0][1])
            exps[g] = g**exp

    one_syllables_words = exps.values()
    # decrease some of the exponents in relators, making use of the single
    # syllable relators
    for i in range(len(rels)):
        rel = rels[i]
        if rel in one_syllables_words:
            continue
        rel = rel.eliminate_words(one_syllables_words, _all = True)
        # if rels[i] contains g**n where abs(n) is greater than half of the power p
        # of g in exps, g**n can be replaced by g**(n-p) (or g**(p-n) if n<0)
        for g in rel.contains_generators():
            if g in exps:
                exp = exps[g].array_form[0][1]
                max_exp = (exp + 1)//2
                rel = rel.eliminate_word(g**(max_exp), g**(max_exp-exp), _all = True)
                rel = rel.eliminate_word(g**(-max_exp), g**(-(max_exp-exp)), _all = True)
        rels[i] = rel
    rels = [r.identity_cyclic_reduction() for r in rels]
    return rels


def reidemeister_presentation(fp_grp, H, C=None):
    """
    fp_group: A finitely presented group, an instance of FpGroup
    H: A subgroup whose presentation is to be found, given as a list
    of words in generators of `fp_grp`

    Examples
    ========

    >>> from sympy.combinatorics.free_groups import free_group
    >>> from sympy.combinatorics.fp_groups import FpGroup, reidemeister_presentation
    >>> F, x, y = free_group("x, y")

    Example 5.6 Pg. 177 from [1]
    >>> f = FpGroup(F, [x**3, y**5, (x*y)**2])
    >>> H = [x*y, x**-1*y**-1*x*y*x]
    >>> reidemeister_presentation(f, H)
    ((y_1, y_2), (y_1**2, y_2**3, y_2*y_1*y_2*y_1*y_2*y_1))

    Example 5.8 Pg. 183 from [1]
    >>> f = FpGroup(F, [x**3, y**3, (x*y)**3])
    >>> H = [x*y, x*y**-1]
    >>> reidemeister_presentation(f, H)
    ((x_0, y_0), (x_0**3, y_0**3, x_0*y_0*x_0*y_0*x_0*y_0))

    Exercises Q2. Pg 187 from [1]
    >>> f = FpGroup(F, [x**2*y**2, y**-1*x*y*x**-3])
    >>> H = [x]
    >>> reidemeister_presentation(f, H)
    ((x_0,), (x_0**4,))

    Example 5.9 Pg. 183 from [1]
    >>> f = FpGroup(F, [x**3*y**-3, (x*y)**3, (x*y**-1)**2])
    >>> H = [x]
    >>> reidemeister_presentation(f, H)
    ((x_0,), (x_0**6,))

    """
    if not C:
        C = coset_enumeration_r(fp_grp, H)
    C.compress(); C.standardize()
    define_schreier_generators(C)
    reidemeister_relators(C)
    prev_gens = []
    prev_rels = []
    while not set(prev_rels) == set(C._reidemeister_relators):
        prev_rels = C._reidemeister_relators
        while not set(prev_gens) == set(C._schreier_generators):
            prev_gens = C._schreier_generators
            elimination_technique_1(C)
        simplify_presentation(C)

    syms = [g.array_form[0][0] for g in C._schreier_generators]
    g = free_group(syms)[0]
    subs = dict(zip(syms,g.generators))
    C._schreier_generators = g.generators
    for j, r in enumerate(C._reidemeister_relators):
        a = r.array_form
        rel = g.identity
        for sym, p in a:
            rel = rel*subs[sym]**p
        C._reidemeister_relators[j] = rel

    C.schreier_generators = tuple(C._schreier_generators)
    C.reidemeister_relators = tuple(C._reidemeister_relators)

    return C.schreier_generators, C.reidemeister_relators


FpGroupElement = FreeGroupElement<|MERGE_RESOLUTION|>--- conflicted
+++ resolved
@@ -7,13 +7,9 @@
 from sympy.printing.defaults import DefaultPrinting
 from sympy.utilities import public
 from sympy.utilities.iterables import flatten
-<<<<<<< HEAD
-from sympy.combinatorics.free_groups import FreeGroupElement, free_group, zero_mul_simp
-from sympy.combinatorics.rewritingsystem import RewritingSystem
-=======
 from sympy.combinatorics.free_groups import (FreeGroup, FreeGroupElement,
                                                 free_group, zero_mul_simp)
->>>>>>> 8d2ff210
+from sympy.combinatorics.rewritingsystem import RewritingSystem
 from sympy.combinatorics.coset_table import (CosetTable,
                                              coset_enumeration_r,
                                              coset_enumeration_c)
@@ -75,21 +71,15 @@
         # has been standardized
         self._is_standardized = False
 
-<<<<<<< HEAD
-        obj._order = None
-        obj._center = None
-
-        obj._rewriting_system = RewritingSystem(obj)
-        return obj
-=======
         self._order = None
         self._center = None
->>>>>>> 8d2ff210
+
+        self._rewriting_system = RewritingSystem(self)
+        return
 
     def _generators(self):
         return self.free_group.generators
 
-<<<<<<< HEAD
     def make_confluent(self):
         '''
         Try to make the group's rewriting system confluent
@@ -116,19 +106,18 @@
         where in fact `word1 == word2`)
 
         '''
-        if self.reduce(word1*word2**-1) == self.free_group.identity:
+        if self.reduce(word1*word2**-1) == self.identity:
             return True
         elif self._rewriting_system.is_confluent:
             return False
         return None
-=======
+
     @property
     def identity(self):
         return self.free_group.identity
 
     def __contains__(self, g):
         return g in self.free_group
->>>>>>> 8d2ff210
 
     def subgroup(self, gens, C=None):
         '''
